--- conflicted
+++ resolved
@@ -1630,25 +1630,6 @@
       Map<Double, Triple<Float>> hm = new TreeMap<>();
       for (float sample_rate : sample_rates) {
         for (float col_sample_rate : col_sample_rates) {
-<<<<<<< HEAD
-          Scope.enter();
-          try {
-            GBMModel.GBMParameters parms = new GBMModel.GBMParameters();
-            parms._train = ksplits[0];
-            parms._valid = ksplits[1];
-            parms._response_column = "Angaus"; //regression
-            parms._seed = 234;
-            parms._min_rows = 1;
-            parms._max_depth = 15;
-            parms._ntrees = 10;
-            parms._col_sample_rate = col_sample_rate;
-            parms._sample_rate = sample_rate;
-
-            // Build a first model; all remaining models should be equal
-            gbm = new GBM(parms).trainModel().get();
-
-            // too slow, but passes (now)
-=======
           for (float col_sample_rate_per_tree : col_sample_rates_per_tree) {
             Scope.enter();
             try {
@@ -1665,11 +1646,9 @@
               parms._sample_rate = sample_rate;
 
               // Build a first model; all remaining models should be equal
-              GBM job = new GBM(parms);
-              gbm = job.trainModel().get();
+              gbm = new GBM(parms).trainModel().get();
 
               // too slow, but passes (now)
->>>>>>> 343bf822
 //            // Build a POJO, validate same results
 //            Frame pred = gbm.score(tfr);
 //            Assert.assertTrue(gbm.testJavaScoring(tfr,pred,1e-15));
@@ -1678,17 +1657,10 @@
               ModelMetricsRegression mm = (ModelMetricsRegression)gbm._output._validation_metrics;
               hm.put(mm.mse(), new Triple<>(sample_rate, col_sample_rate, col_sample_rate_per_tree));
 
-<<<<<<< HEAD
-          } finally {
-            if (gbm != null) gbm.delete();
-            Scope.exit();
-=======
-              job.remove();
             } finally {
               if (gbm != null) gbm.delete();
               Scope.exit();
             }
->>>>>>> 343bf822
           }
         }
       }
