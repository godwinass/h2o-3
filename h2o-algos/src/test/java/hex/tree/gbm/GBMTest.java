--- conflicted
+++ resolved
@@ -94,26 +94,15 @@
             new PrepData() { int prep(Frame fr) { return fr.find("response"); }
             },
             false, Distribution.Family.bernoulli);
-<<<<<<< HEAD
 
     basicGBM("./smalldata/logreg/prostate.csv",
             new PrepData() { int prep(Frame fr) { fr.remove("ID").remove(); return fr.find("CAPSULE"); }
             },
             false, Distribution.Family.bernoulli);
-=======
->>>>>>> ac26cf2d
 
     basicGBM("./smalldata/logreg/prostate.csv",
             new PrepData() { int prep(Frame fr) { fr.remove("ID").remove(); return fr.find("CAPSULE"); }
             },
-<<<<<<< HEAD
-=======
-            false, Distribution.Family.bernoulli);
-
-    basicGBM("./smalldata/logreg/prostate.csv",
-            new PrepData() { int prep(Frame fr) { fr.remove("ID").remove(); return fr.find("CAPSULE"); }
-            },
->>>>>>> ac26cf2d
             false, Distribution.Family.multinomial);
 
     basicGBM("./smalldata/junit/cars.csv",
@@ -1368,47 +1357,32 @@
       Scope.enter();
       try {
         tfr = parse_test_file("smalldata/glm_test/cancar_logIn.csv");
-<<<<<<< HEAD
-=======
         vfr = parse_test_file("smalldata/glm_test/cancar_logIn.csv");
->>>>>>> ac26cf2d
         for (String s : new String[]{
                 "Merit", "Class"
         }) {
           Scope.track(tfr.replace(tfr.find(s), tfr.vec(s).toEnum())._key);
-<<<<<<< HEAD
-        }
-        DKV.put(tfr);
-=======
           Scope.track(vfr.replace(vfr.find(s), vfr.vec(s).toEnum())._key);
         }
         DKV.put(tfr);
         DKV.put(vfr);
->>>>>>> ac26cf2d
         GBMModel.GBMParameters parms = new GBMModel.GBMParameters();
         parms._train = tfr._key;
         parms._response_column = "Cost";
         parms._seed = 0xdecaf;
         parms._distribution = dist;
         parms._min_rows = 1;
-<<<<<<< HEAD
-        parms._ntrees = 300;
-=======
         parms._ntrees = 30;
 //        parms._offset_column = "logInsured"; //POJO scoring not supported for offsets
->>>>>>> ac26cf2d
         parms._learn_rate = 1e-3f;
 
         // Build a first model; all remaining models should be equal
         GBM job = new GBM(parms);
         gbm = job.trainModel().get();
 
-<<<<<<< HEAD
-=======
         Frame res = gbm.score(vfr);
         Assert.assertTrue(gbm.testJavaScoring(vfr,res,1e-15));
 
->>>>>>> ac26cf2d
         ModelMetricsRegression mm = (ModelMetricsRegression)gbm._output._training_metrics;
 
         job.remove();
