--- conflicted
+++ resolved
@@ -404,11 +404,7 @@
      * be used for classification as well (where it emphasizes the error on all
      * output classes, not just for the actual class).
      */
-<<<<<<< HEAD
-    @API(help = "Loss function", values = { "Automatic", "CrossEntropy", "Quadratic", "Huber", "Absolute" }, required = false, level = API.Level.secondary, direction=API.Direction.INOUT, gridable = true)
-=======
     @API(help = "Loss function", values = { "Automatic", "CrossEntropy", "Quadratic", "Huber", "Absolute", "Quantile" }, required = false, level = API.Level.secondary, direction=API.Direction.INOUT, gridable = true)
->>>>>>> 4f96ee57
     public DeepLearningParameters.Loss loss;
 
     @API(help = "Distribution function", values = { "AUTO", "bernoulli", "multinomial", "gaussian", "poisson", "gamma", "tweedie", "laplace", "huber", "quantile" }, level = API.Level.secondary, gridable = true)
