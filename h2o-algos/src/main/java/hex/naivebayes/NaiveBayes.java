--- conflicted
+++ resolved
@@ -208,11 +208,7 @@
         init(true);   // Initialize parameters
         _parms.read_lock_frames(NaiveBayes.this); // Fetch & read-lock input frames
         if (error_count() > 0) throw H2OModelBuilderIllegalArgumentException.makeFromBuilder(NaiveBayes.this);
-<<<<<<< HEAD
-        dinfo = new DataInfo(Key.make(), _train, _valid, 1, false, DataInfo.TransformType.NONE, DataInfo.TransformType.NONE, true, false, false, false, false);
-=======
         dinfo = new DataInfo(Key.make(), _train, _valid, 1, false, DataInfo.TransformType.NONE, DataInfo.TransformType.NONE, true, false, false, false, false, false);
->>>>>>> ac26cf2d
 
         // The model to be built
         model = new NaiveBayesModel(dest(), _parms, new NaiveBayesOutput(NaiveBayes.this));
