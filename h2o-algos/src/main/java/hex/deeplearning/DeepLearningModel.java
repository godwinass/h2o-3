package hex.deeplearning;

import hex.*;
import hex.quantile.Quantile;
import hex.quantile.QuantileModel;
import hex.schemas.DeepLearningModelV3;
import org.joda.time.format.DateTimeFormat;
import org.joda.time.format.DateTimeFormatter;
import water.*;
import water.api.ModelSchema;
import water.codegen.CodeGenerator;
import water.codegen.CodeGeneratorPipeline;
import water.exceptions.H2OIllegalArgumentException;
import water.exceptions.JCodeSB;
import water.fvec.Chunk;
import water.fvec.Frame;
import water.fvec.NewChunk;
import water.fvec.Vec;
import water.util.*;

import java.lang.reflect.Field;
import java.util.ArrayList;
import java.util.Arrays;
import java.util.List;

import static hex.ModelMetrics.calcVarImp;
import static hex.deeplearning.DeepLearning.makeDataInfo;
import static water.H2O.technote;

/**
 * The Deep Learning model
 * It contains a DeepLearningModelInfo with the most up-to-date model,
 * a scoring history, as well as some helpers to indicate the progress
 */

public class DeepLearningModel extends Model<DeepLearningModel,DeepLearningModel.DeepLearningParameters,DeepLearningModel.DeepLearningModelOutput> implements Model.DeepFeatures {

  /**
   * The Deep Learning model output contains a few extra fields in addition to the metrics in Model.Output
   * 1) Scoring history (raw data)
   * 2) weights/biases (raw data)
   * 3) variable importances (TwoDimTable)
   */
  public static class DeepLearningModelOutput extends Model.Output {
    public DeepLearningModelOutput() { super(); autoencoder = false;}
    public DeepLearningModelOutput(DeepLearning b) {
      super(b);
      autoencoder = b._parms._autoencoder;
      assert b.isSupervised() == !autoencoder;
    }
    final boolean autoencoder;

    DeepLearningScoring errors;
    Key[] weights;
    Key[] biases;
    double[] normmul;
    double[] normsub;
    double[] normrespmul;
    double[] normrespsub;
    int[] catoffsets;
    public TwoDimTable _variable_importances;

    @Override public ModelCategory getModelCategory() {
      return autoencoder ? ModelCategory.AutoEncoder : super.getModelCategory();
    }

    @Override public boolean isSupervised() {
      return !autoencoder;
    }
  }

  /**
   * Deviance of given distribution function at predicted value f
   * @param w observation weight
   * @param y (actual) response
   * @param f (predicted) response in original response space
   * @return value of gradient
   */
  @Override
  public double deviance(double w, double y, double f) {
    // Note: Must use sanitized parameters via get_params() as this._params can still have defaults AUTO, etc.)
    assert(get_params()._distribution != Distribution.Family.AUTO);
    return new Distribution(get_params()._distribution, get_params()._tweedie_power).deviance(w,y,f);
  }

  // Default publicly visible Schema is V2
  public ModelSchema schema() { return new DeepLearningModelV3(); }

  void set_model_info(DeepLearningModelInfo mi) {
    assert(mi != null);
    assert mi.data_info()._key.equals(model_info.data_info._key);
    model_info = mi;
  }

  final public DeepLearningModelInfo model_info() { return model_info; }
  final public VarImp varImp() { return _output.errors.variable_importances; }

  private volatile DeepLearningModelInfo model_info;

  // timing
  public long total_checkpointed_run_time_ms; //time spent in previous models
  public long total_training_time_ms; //total time spent running (training+scoring, including all previous models)
  public long total_scoring_time_ms; //total time spent scoring (including all previous models)
  public long total_setup_time_ms; //total time spent setting up (including all previous models)
  private long time_of_start_ms; //start time for this model (this cp restart)

  // auto-tuning
  public long actual_train_samples_per_iteration;
  public long tspiGuess;
  public double time_for_communication_us; //helper for auto-tuning: time in microseconds for collective bcast/reduce of the model

  // helpers for diagnostics
  public double epoch_counter;
  public int iterations;
  public boolean stopped_early;
  public long training_rows;
  public long validation_rows;

  private DeepLearningScoring[] scoringInfo;
  public DeepLearningScoring[] scoring_history() { return scoringInfo; }
  public ScoreKeeper[] scoreKeepers() {
    ScoreKeeper[] sk = new ScoreKeeper[scoring_history().length];
    for (int i=0;i<sk.length;++i) {
      sk[i] = scoringInfo[i].validation ? scoringInfo[i].scored_valid : scoringInfo[i].scored_train;
    }
    return sk;
  }

  // Keep the best model so far, based on a single criterion (overall class. error or MSE)
  private float _bestLoss = Float.POSITIVE_INFINITY;

  public Key actual_best_model_key;
  public Key model_info_key;

  // return the most up-to-date model metrics
  DeepLearningScoring last_scored() { return scoringInfo == null ? null : scoringInfo[scoringInfo.length-1]; }

  /**
   * Get the parameters actually used for model building, not the user-given ones (_parms)
   * They might differ since some defaults are filled in, and some invalid combinations are auto-disabled in modifyParams
   * @return actually used parameters
   */
  public final DeepLearningParameters get_params() { return model_info.get_params(); }

  // Lower is better
  public float loss() {
    switch (_parms._stopping_metric) {
      case MSE:
        return (float) mse();
      case logloss:
        return (float) logloss();
      case deviance:
        return (float) deviance();
      case misclassification:
        return (float) classification_error();
      case AUC:
        return (float)(1-auc());
      case AUTO:
      default:
        return (float) (_output.isClassifier() ? logloss() : _output.autoencoder ? mse() : deviance());

    }
  }

  @Override public ModelMetrics.MetricBuilder makeMetricBuilder(String[] domain) {
    switch(_output.getModelCategory()) {
      case Binomial:    return new ModelMetricsBinomial.MetricBuilderBinomial(domain);
      case Multinomial: return new ModelMetricsMultinomial.MetricBuilderMultinomial(_output.nclasses(),domain);
      case Regression:  return new ModelMetricsRegression.MetricBuilderRegression();
      case AutoEncoder: return new ModelMetricsAutoEncoder.MetricBuilderAutoEncoder(_output.nfeatures());
      default: throw H2O.unimpl("Invalid ModelCategory " + _output.getModelCategory());
    }
  }

  public int compareTo(DeepLearningModel o) {
    if (o._output.isClassifier() != _output.isClassifier()) throw new UnsupportedOperationException("Cannot compare classifier against regressor.");
    if (o._output.isClassifier()) {
      if (o._output.nclasses() != _output.nclasses())
        throw new UnsupportedOperationException("Cannot compare models with different number of classes.");
    }
    return (loss() < o.loss() ? -1 : loss() > o.loss() ? 1 : 0);
  }

  public static class DeepLearningScoring extends Iced {
    public int iterations;
    public double epoch_counter;
    public double training_samples;
    public long time_stamp_ms;          //absolute time the model metrics were computed
    public long total_training_time_ms; //total training time until this scoring event (including checkpoints)
    public long total_scoring_time_ms; //total scoring time until this scoring event (including checkpoints)
    public long total_setup_time_ms; //total setup time until this scoring event (including checkpoints)
    public long this_scoring_time_ms;   //scoring time for this scoring event (only)
    boolean validation;
    public long score_training_samples;
    public long score_validation_samples;
    public boolean classification;
    VarImp variable_importances;
    ScoreKeeper scored_train = new ScoreKeeper();
    ScoreKeeper scored_valid = new ScoreKeeper();
    public AUC2 training_AUC;
    public AUC2 validation_AUC;

    DeepLearningScoring deep_clone() {
      AutoBuffer ab = new AutoBuffer();
      this.write(ab);
      ab.flipForReading();
      return (DeepLearningScoring) new DeepLearningScoring().read(ab);
    }
  }

  public double classification_error() {
    if (scoringInfo == null) return Double.NaN;
    return last_scored().validation ? last_scored().scored_valid._classError : last_scored().scored_train._classError;
  }

  public double mse() {
    if (scoringInfo == null) return Double.NaN;
    return last_scored().validation ? last_scored().scored_valid._mse : last_scored().scored_train._mse;
  }

  public double auc() {
    if (scoringInfo == null) return Double.NaN;
    return last_scored().validation ? last_scored().scored_valid._AUC : last_scored().scored_train._AUC;
  }

  public double deviance() {
    if (scoringInfo == null) return Double.NaN;
    return last_scored().validation ? last_scored().scored_valid._mean_residual_deviance : last_scored().scored_train._mean_residual_deviance;
  }

  public double logloss() {
    if (scoringInfo == null) return Double.NaN;
    return last_scored().validation ? last_scored().scored_valid._logloss : last_scored().scored_train._logloss;
  }

  private TwoDimTable createScoringHistoryTable(DeepLearningScoring[] scoringInfo) {
    List<String> colHeaders = new ArrayList<>();
    List<String> colTypes = new ArrayList<>();
    List<String> colFormat = new ArrayList<>();
    colHeaders.add("Timestamp"); colTypes.add("string"); colFormat.add("%s");
    colHeaders.add("Duration"); colTypes.add("string"); colFormat.add("%s");
    colHeaders.add("Training Speed"); colTypes.add("string"); colFormat.add("%s");
    colHeaders.add("Epochs"); colTypes.add("double"); colFormat.add("%.5f");
    colHeaders.add("Iterations"); colTypes.add("int"); colFormat.add("%d");
    colHeaders.add("Samples"); colTypes.add("double"); colFormat.add("%f");
    colHeaders.add("Training MSE"); colTypes.add("double"); colFormat.add("%.5f");

    if (_output.getModelCategory() == ModelCategory.Regression) {
      colHeaders.add("Training Deviance"); colTypes.add("double"); colFormat.add("%.5f");
    }
    if (!_output.autoencoder) {
      colHeaders.add("Training R^2"); colTypes.add("double"); colFormat.add("%.5f");
    }
    if (_output.isClassifier()) {
      colHeaders.add("Training LogLoss"); colTypes.add("double"); colFormat.add("%.5f");
    }
    if (_output.getModelCategory() == ModelCategory.Binomial) {
      colHeaders.add("Training AUC"); colTypes.add("double"); colFormat.add("%.5f");
    }
    if (_output.getModelCategory() == ModelCategory.Binomial) {
      colHeaders.add("Training Lift"); colTypes.add("double"); colFormat.add("%.5f");
    }
    if (_output.getModelCategory() == ModelCategory.Binomial || _output.getModelCategory() == ModelCategory.Multinomial) {
      colHeaders.add("Training Classification Error"); colTypes.add("double"); colFormat.add("%.5f");
    }
    if (get_params()._valid != null) {
      colHeaders.add("Validation MSE"); colTypes.add("double"); colFormat.add("%.5f");
      if (_output.getModelCategory() == ModelCategory.Regression) {
        colHeaders.add("Validation Deviance"); colTypes.add("double"); colFormat.add("%.5f");
      }
      if (!_output.autoencoder) {
        colHeaders.add("Validation R^2"); colTypes.add("double"); colFormat.add("%.5f");
      }
      if (_output.isClassifier()) {
        colHeaders.add("Validation LogLoss"); colTypes.add("double"); colFormat.add("%.5f");
      }
      if (_output.getModelCategory() == ModelCategory.Binomial) {
        colHeaders.add("Validation AUC"); colTypes.add("double"); colFormat.add("%.5f");
      }
      if (_output.getModelCategory() == ModelCategory.Binomial) {
        colHeaders.add("Validation Lift"); colTypes.add("double"); colFormat.add("%.5f");
      }
      if (_output.isClassifier()) {
        colHeaders.add("Validation Classification Error"); colTypes.add("double"); colFormat.add("%.5f");
      }
    }

    final int rows = scoringInfo.length;
    String[] s = new String[0];
    TwoDimTable table = new TwoDimTable(
            "Scoring History", null,
            new String[rows],
            colHeaders.toArray(s),
            colTypes.toArray(s),
            colFormat.toArray(s),
            "");
    int row = 0;
    for (DeepLearningScoring si : scoringInfo) {
      int col = 0;
      assert (row < table.getRowDim());
      assert (col < table.getColDim());
      DateTimeFormatter fmt = DateTimeFormat.forPattern("yyyy-MM-dd HH:mm:ss");
<<<<<<< HEAD
      table.set(row, col++, fmt.print(si.time_stamp));
      table.set(row, col++, PrettyPrint.msecs(si.training_time_ms, true));
      int speed = (int)(si.training_samples / ((si.training_time_ms - scoring_time)/ 1e3));
      //assert(speed >= 0) : "Speed should not be negative! " + speed + " = (int)(" + si.training_samples + "/((" + si.training_time_ms + "-" + scoring_time + ")/1e3)";
      table.set(row, col++, si.training_time_ms == 0 ? null : (String.format("%d", speed) + " rows/sec"));
=======
      table.set(row, col++, fmt.print(si.time_stamp_ms));
      table.set(row, col++, PrettyPrint.msecs(si.total_training_time_ms, true));
//      Log.info("1st speed: (samples: " + si.training_samples + ", total_run_time: " + si.total_training_time_ms + ", total_scoring_time: " + si.total_scoring_time_ms + ", total_setup_time: " + si.total_setup_time_ms + ")");
      int speed = (int)(si.training_samples / ((si.total_training_time_ms - si.total_scoring_time_ms - si.total_setup_time_ms)/ 1e3));
      assert(speed >= 0) : "Speed should not be negative! " + speed + " = (int)(" + si.training_samples + "/((" + si.total_training_time_ms + "-" + si.total_scoring_time_ms + "-" + si.total_setup_time_ms+")/1e3)";
      table.set(row, col++, si.total_training_time_ms == 0 ? null : (String.format("%d", speed) + " rows/sec"));
>>>>>>> 343bf822
      table.set(row, col++, si.epoch_counter);
      table.set(row, col++, si.iterations);
      table.set(row, col++, si.training_samples);
      table.set(row, col++, si.scored_train != null ? si.scored_train._mse : Double.NaN);
      if (_output.getModelCategory() == ModelCategory.Regression) {
        table.set(row, col++, si.scored_train != null ? si.scored_train._mean_residual_deviance : Double.NaN);
      }
      if (!_output.autoencoder) {
        table.set(row, col++, si.scored_train != null ? si.scored_train._r2 : Double.NaN);
      }
      if (_output.isClassifier()) {
        table.set(row, col++, si.scored_train != null ? si.scored_train._logloss : Double.NaN);
      }
      if (_output.getModelCategory() == ModelCategory.Binomial) {
        table.set(row, col++, si.training_AUC != null ? si.training_AUC._auc : Double.NaN);
        table.set(row, col++, si.scored_train != null ? si.scored_train._lift : Double.NaN);
      }
      if (_output.isClassifier()) {
        table.set(row, col++, si.scored_train != null ? si.scored_train._classError : Double.NaN);
      }
      if (get_params()._valid != null) {
        table.set(row, col++, si.scored_valid != null ? si.scored_valid._mse : Double.NaN);
        if (_output.getModelCategory() == ModelCategory.Regression) {
          table.set(row, col++, si.scored_valid != null ? si.scored_valid._mean_residual_deviance : Double.NaN);
        }
        if (!_output.autoencoder) {
          table.set(row, col++, si.scored_valid != null ? si.scored_valid._r2 : Double.NaN);
        }
        if (_output.isClassifier()) {
          table.set(row, col++, si.scored_valid != null ? si.scored_valid._logloss : Double.NaN);
        }
        if (_output.getModelCategory() == ModelCategory.Binomial) {
          table.set(row, col++, si.validation_AUC != null ? si.validation_AUC._auc : Double.NaN);
          table.set(row, col++, si.scored_valid != null ? si.scored_valid._lift : Double.NaN);
        }
        if (_output.isClassifier()) {
          table.set(row, col, si.scored_valid != null ? si.scored_valid._classError : Double.NaN);
        }
      }
      row++;
    }
    return table;
  }

  /**
   * Helper to allocate keys for output frames for weights and biases
   * @param destKey Base destination key for output frames
   */
  private void makeWeightsBiases(Key destKey) {
    if (!model_info.get_params()._export_weights_and_biases) {
      _output.weights = null;
      _output.biases = null;
      _output.normmul = null;
      _output.normsub = null;
      _output.normrespmul = null;
      _output.normrespsub = null;
      _output.catoffsets = null;
    } else {
      _output.weights = new Key[get_params()._hidden.length + 1];
      for (int i = 0; i < _output.weights.length; ++i) {
        _output.weights[i] = Key.makeUserHidden(Key.make(destKey + ".weights." + i));
      }
      _output.biases = new Key[get_params()._hidden.length + 1];
      for (int i = 0; i < _output.biases.length; ++i) {
        _output.biases[i] = Key.makeUserHidden(Key.make(destKey + ".biases." + i));
      }
      _output.normmul = model_info.data_info._normMul;
      _output.normsub = model_info.data_info._normSub;
      _output.normrespmul = model_info.data_info._normRespMul;
      _output.normrespsub = model_info.data_info._normRespSub;
      _output.catoffsets = model_info.data_info._catOffsets;
    }
  }

  /** Constructor to restart from a checkpointed model
   * @param destKey New destination key for the model
   *  @param parms User-given parameters for checkpoint restart
   *  @param cp Checkpoint to restart from
   * @param store_best_model Store only the best model instead of the latest one  */
  public DeepLearningModel(final Key destKey, final DeepLearningParameters parms, final DeepLearningModel cp, final boolean store_best_model, final DataInfo dataInfo) {
    super(destKey, parms == null ? (DeepLearningParameters)cp._parms.clone() : parms, (DeepLearningModelOutput)cp._output.clone());
    assert(_parms != cp._parms); //make sure we have a clone
    model_info = cp.model_info.deep_clone(); //don't want to interfere with model being built, just make a deep copy and store that
    if (store_best_model) {
      model_info.data_info = dataInfo.deep_clone(); //replace previous data_info with updated version that's passed in (contains enum for classification)
    } else {
      model_info.data_info = dataInfo; //shallow clone is ok
      if (parms != null) {
        assert (_parms == parms);
        assert (_parms._checkpoint == parms._checkpoint);
        assert (_parms._checkpoint == cp._key);
      }
//      _parms._checkpoint = cp._key; //it's only a "real" checkpoint if job != null, otherwise a best model copy
    }
    DKV.put(dataInfo);
    assert(get_params() != cp.model_info().get_params()); //make sure we have a clone
    actual_best_model_key = cp.actual_best_model_key;
    time_of_start_ms = cp.time_of_start_ms;
    total_training_time_ms = cp.total_training_time_ms;
    total_checkpointed_run_time_ms = cp.total_training_time_ms;
    total_scoring_time_ms = cp.total_scoring_time_ms;
    total_setup_time_ms = cp.total_setup_time_ms;
    training_rows = cp.training_rows; //copy the value to display the right number on the model page before training has started
    validation_rows = cp.validation_rows; //copy the value to display the right number on the model page before training has started
    _bestLoss = cp._bestLoss;
    epoch_counter = cp.epoch_counter;
    iterations = cp.iterations;

    // deep clone scoring history
    scoringInfo = cp.scoringInfo.clone();
    for (int i=0; i< scoringInfo.length;++i)
      scoringInfo[i] = cp.scoringInfo[i].deep_clone();
    _output.errors = last_scored();
    makeWeightsBiases(destKey);
    _output._scoring_history = createScoringHistoryTable(scoringInfo);
    _output._variable_importances = calcVarImp(last_scored().variable_importances);
    _output._names = dataInfo._adaptedFrame.names();
    _output._domains = dataInfo._adaptedFrame.domains();
    assert(Arrays.equals(_key._kb, destKey._kb));
  }

  /**
   * Regular constructor (from scratch)
   * @param destKey destination key
   * @param parms DL parameters
   * @param output DL model output
   * @param train Training frame
   * @param valid Validation frame
   * @param nClasses Number of classes (1 for regression or autoencoder)
   */
  public DeepLearningModel(final Key destKey, final DeepLearningParameters parms, final DeepLearningModelOutput output, Frame train, Frame valid, int nClasses) {
    super(destKey, parms, output);
    final DataInfo dinfo = makeDataInfo(train, valid, _parms);
    _output._names  = train._names   ; // Since changed by DataInfo, need to be reflected in the Model output as well
    _output._domains= train.domains();
    _output._names = dinfo._adaptedFrame.names();
    _output._domains = dinfo._adaptedFrame.domains();
    DKV.put(dinfo);
    model_info = new DeepLearningModelInfo(parms, destKey, dinfo, nClasses, train, valid);
    model_info_key = Key.makeUserHidden(Key.make(H2O.SELF));
    actual_best_model_key = Key.makeUserHidden(Key.make(H2O.SELF));
    if (parms._nfolds != 0) actual_best_model_key = null;
    if (!parms._autoencoder) {
      scoringInfo = new DeepLearningScoring[1];
      scoringInfo[0] = new DeepLearningScoring();
      scoringInfo[0].validation = (parms._valid != null);
      scoringInfo[0].time_stamp_ms = System.currentTimeMillis();
      _output.errors = last_scored();
      _output._scoring_history = createScoringHistoryTable(scoringInfo);
      _output._variable_importances = calcVarImp(last_scored().variable_importances);
    }
    time_of_start_ms = System.currentTimeMillis();
    makeWeightsBiases(destKey);
    assert _key.equals(destKey);
    boolean fail = false;
    long byte_size = 0;
    try {
      byte_size = new AutoBuffer().put(this).buf().length;
    } catch(Throwable t) {
      fail = true;
    }
    if (byte_size > Value.MAX || fail)
      throw new IllegalArgumentException(technote(5, "Model is too large"));
  }

  public long _timeLastIterationEnter;
  public long _timeLastScoreStart; //start actual scoring
  private long _timeLastScoreEnd;  //finished actual scoring
  private long _timeLastPrintStart;

  private void checkTimingConsistency() {
    assert(total_scoring_time_ms <= total_training_time_ms);
    assert(total_setup_time_ms <= total_training_time_ms);
    assert(total_setup_time_ms+total_scoring_time_ms <= total_training_time_ms);
    assert(total_training_time_ms >= total_checkpointed_run_time_ms);
    assert(total_checkpointed_run_time_ms >= 0);
    assert(total_training_time_ms >= 0);
    assert(total_scoring_time_ms >= 0);
    assert(_output._start_time <= System.currentTimeMillis());
    assert(_output._end_time == 0);
  }

  void updateTiming(Key job_key) {
    final long now = System.currentTimeMillis();
    long start_time_current_model = ((Job) DKV.getGet(job_key))._start_time;
    total_training_time_ms = total_checkpointed_run_time_ms + (now - start_time_current_model);
    checkTimingConsistency();
  }

  /**
   * Score this DeepLearning model
<<<<<<< HEAD
   * @param ftrain potentially downsampled training data for scoring
   * @param ftest  potentially downsampled validation data for scoring
   * @param job_key key of the owning job
   * @param iteration Map/Reduce iteration count
   * @return true if model building is ongoing
   */
  boolean doScoring(Frame ftrain, Frame ftest, Key<Job> job_key, int iteration, boolean finalScoring) {
=======
   * @param fTrain potentially downsampled training data for scoring
   * @param fTest  potentially downsampled validation data for scoring
   * @param jobKey key of the owning job
   * @param progressKey key of the progress
   * @param iteration Map/Reduce iteration count
   * @return true if model building is ongoing
   */
  boolean doScoring(Frame fTrain, Frame fTest, Key jobKey, Key progressKey, int iteration, boolean finalScoring) {
>>>>>>> 343bf822
    final long now = System.currentTimeMillis();
    final double time_since_last_iter = now - _timeLastIterationEnter;
    updateTiming(jobKey);
    _timeLastIterationEnter = now;
    epoch_counter = (double)model_info().get_processed_total()/training_rows;

    boolean keep_running;
    // Auto-tuning
    // if multi-node and auto-tuning and at least 10 ms for communication (to avoid doing thins on multi-JVM on same node),
    // then adjust the auto-tuning parameter 'actual_train_samples_per_iteration' such that the targeted ratio of comm to comp is achieved
    // Note: actual communication time is estimated by the NetworkTest's collective test.
    if (H2O.CLOUD.size() > 1 && get_params()._train_samples_per_iteration == -2 && iteration > 1) {
      Log.debug("Auto-tuning train_samples_per_iteration.");
      if (time_for_communication_us > 1e4) {
        Log.debug("  Time taken for communication: " + PrettyPrint.usecs((long) time_for_communication_us));
        Log.debug("  Time taken for Map/Reduce iteration: " + PrettyPrint.msecs((long) time_since_last_iter, true));
        final double comm_to_work_ratio = (time_for_communication_us * 1e-3) / time_since_last_iter;
        Log.debug("  Ratio of network communication to computation: " + String.format("%.5f", comm_to_work_ratio));
        Log.debug("  target_comm_to_work: " + get_params()._target_ratio_comm_to_comp);
        Log.debug("Old value of train_samples_per_iteration: " + actual_train_samples_per_iteration);
        double correction = get_params()._target_ratio_comm_to_comp / comm_to_work_ratio;
        correction = Math.max(0.5,Math.min(2, correction)); //it's ok to train up to 2x more training rows per iteration, but not fewer than half.
        if (Math.abs(correction) < 0.8 || Math.abs(correction) > 1.2) { //don't correct unless it's significant (avoid slow drift)
          actual_train_samples_per_iteration /= correction;
          actual_train_samples_per_iteration = Math.max(1, actual_train_samples_per_iteration);
          Log.debug("New value of train_samples_per_iteration: " + actual_train_samples_per_iteration);
        } else {
          Log.debug("Keeping value of train_samples_per_iteration the same (would deviate too little from previous value): " + actual_train_samples_per_iteration);
        }
      } else {
        Log.debug("Communication is faster than 10 ms. Not modifying train_samples_per_iteration: " + actual_train_samples_per_iteration);
      }
    }

    keep_running = (epoch_counter < get_params()._epochs) && !stopped_early;
    final long sinceLastScore = now -_timeLastScoreStart;

    // this is potentially slow - only do every so often
    if( !keep_running ||
        (sinceLastScore > get_params()._score_interval *1000 //don't score too often
            &&(double)(_timeLastScoreEnd-_timeLastScoreStart)/sinceLastScore < get_params()._score_duty_cycle) ) { //duty cycle
<<<<<<< HEAD
      job_key.get().update(0,"Scoring on " + ftrain.numRows() + " training samples" + (ftest != null ? (", " + ftest.numRows() + " validation samples") : "") );
=======
      if (progressKey != null) {
        new Job.ProgressUpdate("Scoring on " + fTrain.numRows() + " training samples" +
            (fTest != null ? (", " + fTest.numRows() + " validation samples") : "")
        ).fork(progressKey);
      }
>>>>>>> 343bf822
      final boolean printme = !get_params()._quiet_mode;
      _timeLastScoreStart = System.currentTimeMillis();
      model_info().computeStats(); //might not be necessary, but is done to be certain that numbers are good
      DeepLearningScoring scoringInfo = new DeepLearningScoring();
      scoringInfo.time_stamp_ms = _timeLastScoreStart;
      updateTiming(jobKey);
      scoringInfo.total_training_time_ms = total_training_time_ms;
      scoringInfo.total_scoring_time_ms = total_scoring_time_ms;
      scoringInfo.total_setup_time_ms = total_setup_time_ms;
      scoringInfo.epoch_counter = epoch_counter;
      scoringInfo.iterations = iterations;
      scoringInfo.training_samples = (double)model_info().get_processed_total();
      scoringInfo.validation = fTest != null;
      scoringInfo.score_training_samples = fTrain.numRows();
      scoringInfo.classification = _output.isClassifier();

      if (get_params()._autoencoder) {
        if (printme) Log.info("Scoring the auto-encoder.");
        // training
        {
          final Frame mse_frame = scoreAutoEncoder(fTrain, Key.make(), false);
          mse_frame.delete();
          ModelMetrics mtrain = ModelMetrics.getFromDKV(this, fTrain); //updated by model.score
          _output._training_metrics = mtrain;
          scoringInfo.scored_train = new ScoreKeeper(mtrain);
        }
        if (fTest != null) {
          final Frame mse_frame = scoreAutoEncoder(fTest, Key.make(), false);
          mse_frame.delete();
          ModelMetrics mtest = ModelMetrics.getFromDKV(this, fTest); //updated by model.score
          _output._validation_metrics = mtest;
          scoringInfo.scored_valid = new ScoreKeeper(mtest);
        }
      } else {
        if (printme) Log.info("Scoring the model.");
        // compute errors
        final String m = model_info().toString();
        if (m.length() > 0) Log.info(m);
        final Frame trainPredict = score(fTrain);
        trainPredict.delete();

        hex.ModelMetrics mtrain = ModelMetrics.getFromDKV(this, fTrain);
        _output._training_metrics = mtrain;
        scoringInfo.scored_train = new ScoreKeeper(mtrain);
        hex.ModelMetrics mtest;
        hex.ModelMetricsSupervised mm1 = (ModelMetricsSupervised)mtrain;
        if (mm1 instanceof ModelMetricsBinomial) {
          ModelMetricsBinomial mm = (ModelMetricsBinomial)(mm1);
          scoringInfo.training_AUC = mm._auc;
        }
        if (fTrain.numRows() != training_rows) {
          _output._training_metrics._description = "Metrics reported on temporary training frame with " + fTrain.numRows() + " samples";
        } else if (fTrain._key != null && fTrain._key.toString().contains("chunks")){
          _output._training_metrics._description = "Metrics reported on temporary (load-balanced) training frame";
        } else {
          _output._training_metrics._description = "Metrics reported on full training frame";
        }

        if (fTest != null) {
          Frame validPred = score(fTest);
          validPred.delete();
          mtest = ModelMetrics.getFromDKV(this, fTest);
          _output._validation_metrics = mtest;
          scoringInfo.scored_valid = new ScoreKeeper(mtest);
          if (mtest != null) {
            if (mtest instanceof ModelMetricsBinomial) {
              ModelMetricsBinomial mm = (ModelMetricsBinomial)mtest;
              scoringInfo.validation_AUC = mm._auc;
            }
            if (fTest.numRows() != validation_rows) {
              _output._validation_metrics._description = "Metrics reported on temporary validation frame with " + fTest.numRows() + " samples";
              if (get_params()._score_validation_sampling == DeepLearningParameters.ClassSamplingMethod.Stratified) {
                _output._validation_metrics._description += " (stratified sampling)";
              }
            } else if (fTest._key != null && fTest._key.toString().contains("chunks")){
              _output._validation_metrics._description = "Metrics reported on temporary (load-balanced) validation frame";
            } else {
              _output._validation_metrics._description = "Metrics reported on full validation frame";
            }
          }
        }
      }
      if (get_params()._variable_importances) {
        if (!get_params()._quiet_mode) Log.info("Computing variable importances.");
        final float[] vi = model_info().computeVariableImportances();
        scoringInfo.variable_importances = new VarImp(vi, Arrays.copyOfRange(model_info().data_info().coefNames(), 0, vi.length));
      }

      _timeLastScoreEnd = System.currentTimeMillis();
      long scoringTime = _timeLastScoreEnd - _timeLastScoreStart;
      total_scoring_time_ms += scoringTime;
      updateTiming(jobKey);
      // update the scoringInfo object to report proper speed
      scoringInfo.total_training_time_ms = total_training_time_ms;
      scoringInfo.total_scoring_time_ms = total_scoring_time_ms;
      scoringInfo.this_scoring_time_ms = scoringTime;
      // enlarge the error array by one, push latest score back
      if (this.scoringInfo == null) {
        this.scoringInfo = new DeepLearningScoring[]{scoringInfo};
      } else {
        DeepLearningScoring[] err2 = new DeepLearningScoring[this.scoringInfo.length + 1];
        System.arraycopy(this.scoringInfo, 0, err2, 0, this.scoringInfo.length);
        err2[err2.length - 1] = scoringInfo;
        this.scoringInfo = err2;
      }
      _output.errors = last_scored();
      makeWeightsBiases(_key);
      water.util.Timer t = new Timer();
      // store weights and matrices to Frames
      if (_output.weights != null && _output.biases != null) {
        for (int i = 0; i < _output.weights.length; ++i) {
          Frame f = model_info.get_weights(i).toFrame(_output.weights[i]);
          if (i==0) {
            f._names = model_info.data_info.coefNames();
            DKV.put(f);
          }
        }
        for (int i = 0; i < _output.biases.length; ++i) {
          model_info.get_biases(i).toFrame(_output.biases[i]);
        }
        if (!_parms._quiet_mode)
          Log.info("Writing weights and biases to Frames took " + t.time()/1000. + " seconds.");
      }
      _output._scoring_history = createScoringHistoryTable(this.scoringInfo);
      _output._variable_importances = calcVarImp(last_scored().variable_importances);
      _output._model_summary = model_info.createSummaryTable();

      // always keep a copy of the best model so far (based on the following criterion)
      if (!finalScoring) {
        if (actual_best_model_key != null && get_params()._overwrite_with_best_model && (
                // if we have a best_model in DKV, then compare against its error() (unless it's a different model as judged by the network size)
                (DKV.get(actual_best_model_key) != null && (loss() < DKV.get(actual_best_model_key).<DeepLearningModel>get().loss() || !Arrays.equals(model_info().units, DKV.get(actual_best_model_key).<DeepLearningModel>get().model_info().units)))
                        ||
                        // otherwise, compare against our own _bestError
                        (DKV.get(actual_best_model_key) == null && loss() < _bestLoss)
        ) ) {
          _bestLoss = loss();
          putMeAsBestModel(actual_best_model_key);
        }
        // print the freshly scored model to ASCII
        if (keep_running && printme)
          Log.info(toString());
        if ((_output.isClassifier() && last_scored().scored_train._classError <= get_params()._classification_stop)
                || (!_output.isClassifier() && last_scored().scored_train._mse <= get_params()._regression_stop)) {
          Log.info("Achieved requested predictive accuracy on the training data. Model building completed.");
          stopped_early = true;
        }
        if (ScoreKeeper.earlyStopping(scoreKeepers(),
                get_params()._stopping_rounds, _output.isClassifier(), get_params()._stopping_metric, get_params()._stopping_tolerance
        )) {
          Log.info("Convergence detected based on simple moving average of the loss function for the past " + get_params()._stopping_rounds + " scoring events. Model building completed.");
          stopped_early = true;
        }
        if (printme) Log.info("Time taken for scoring and diagnostics: " + PrettyPrint.msecs(scoringInfo.this_scoring_time_ms, true));
      }
    }
    if (stopped_early) {
      // pretend as if we finished all epochs to get the progress bar pretty (especially for N-fold and grid-search)
      ((Job) DKV.getGet(jobKey)).update((long) (_parms._epochs * training_rows));
      update(jobKey);
      return false;
    }
<<<<<<< HEAD
    progressUpdate(job_key, keep_running);
    update(job_key);
    return keep_running;
  }

  private void progressUpdate(Key<Job> job_key, boolean keep_running) {
    long now = System.currentTimeMillis();
    Job job = job_key.get();
    long timeSinceEntering = now - _timeLastIterationEnter;
    double progress = job.progress();
    int speed = (int)(model_info().get_processed_total() * 1000. / ((total_run_time + timeSinceEntering) - total_scoring_time));
//    assert(speed >= 0);
=======
    progressUpdate(progressKey, jobKey, keep_running);
    update(jobKey);
    return keep_running;
  }

  private void progressUpdate(Key progressKey, Key job_key, boolean keep_running) {
    updateTiming(job_key);
    Job.Progress prog = DKV.getGet(progressKey);
    double progress = prog == null ? 0 : prog.progress();
//    Log.info("2nd speed: (samples: " + model_info().get_processed_total() + ", total_run_time: " + total_training_time_ms + ", total_scoring_time: " + total_scoring_time_ms + ", total_setup_time: " + total_setup_time_ms + ")");
    int speed = (int)(model_info().get_processed_total() * 1000. / (total_training_time_ms -total_scoring_time_ms-total_setup_time_ms));
    assert(speed >= 0) : "negative speed computed! (total_run_time: " + total_training_time_ms + ", total_scoring_time: " + total_scoring_time_ms + ", total_setup_time: " + total_setup_time_ms + ")";
>>>>>>> 343bf822
    String msg =
            "Iterations: " + String.format("%,d", iterations)
            + ". Epochs: " + String.format("%g", epoch_counter)
            + ". Speed: " + String.format("%,d", speed) + " samples/sec."
<<<<<<< HEAD
            + (progress == 0 ? "" : " Estimated time left: " + PrettyPrint.msecs((long) (total_run_time * (1. - progress) / progress), true));
    job.update(actual_train_samples_per_iteration,msg); //mark the amount of work done for the progress bar
=======
            + (progress == 0 ? "" : " Estimated time left: " + PrettyPrint.msecs((long) (total_training_time_ms * (1. - progress) / progress), true));
    ((Job) DKV.getGet(job_key)).update(actual_train_samples_per_iteration); //mark the amount of work done for the progress bar
    if (progressKey != null) new Job.ProgressUpdate(msg).fork(progressKey); //update the message for the progress bar
    long now = System.currentTimeMillis();
>>>>>>> 343bf822
    long sinceLastPrint = now -_timeLastPrintStart;
    if (!keep_running || sinceLastPrint > get_params()._score_interval * 1000) { //print this after every score_interval, not considering duty cycle
      _timeLastPrintStart = now;
      if (!get_params()._quiet_mode) {
        Log.info(
                "Training time: " + PrettyPrint.msecs(total_training_time_ms, true) + " (scoring: " + PrettyPrint.msecs(total_scoring_time_ms, true) + "). "
                + "Processed " + String.format("%,d", model_info().get_processed_total()) + " samples" + " (" + String.format("%.3f", epoch_counter) + " epochs).\n");
        Log.info(msg);
      }
    }
  }

  /** Make either a prediction or a reconstruction.
   * @param orig Test dataset
   * @param adaptedFr Test dataset, adapted to the model
   * @return A frame containing the prediction or reconstruction
   */
  @Override protected Frame predictScoreImpl(Frame orig, Frame adaptedFr, String destination_key) {
    if (!get_params()._autoencoder) {
      return super.predictScoreImpl(orig, adaptedFr, destination_key);
    } else {
      // Reconstruction
      final int len = model_info().data_info().fullN();
      assert(model_info().data_info()._responses == 0);
      String[] coefnames = model_info().data_info().coefNames();
      assert(len == coefnames.length);
      String[] names = new String[len];
      for(int i = 0; i < names.length; ++i) {
        names[i] = "reconstr_" + coefnames[i];
      }
      Frame f = new MRTask() {
        @Override public void map( Chunk chks[], NewChunk recon[] ) {
          double tmp [] = new double[_output._names.length];
          double preds[] = new double [len];
          final Neurons[] neurons = DeepLearningTask.makeNeuronsForTesting(model_info);
          for( int row=0; row<chks[0]._len; row++ ) {
            double p[] = score_autoencoder(chks, row, tmp, preds, neurons, true /*reconstruction*/, false /*reconstruction_error_per_feature*/);
            for( int c=0; c<len; c++ )
              recon[c].addNum(p[c]);
          }
        }
      }.doAll(len, Vec.T_NUM, adaptedFr).outputFrame();

      Frame of = new Frame((null == destination_key ? Key.make() : Key.make(destination_key)), names, f.vecs());
      DKV.put(of);
      makeMetricBuilder(null).makeModelMetrics(this, orig, null, null);
      return of;
    }
  }

  @Override
  protected double[] score0(double[] data, double[] preds) {
    return score0(data, preds, 1, 0);
  }

  /**
   * Compute the loss function
   * @param myRows Mini-Batch Array of denseRow's containing numerical/categorical predictor and response data (standardized)
   * @return loss
   */
  public double loss(DataInfo.Row[] myRows) {
    double loss = 0;
    Neurons[] neurons = DeepLearningTask.makeNeuronsForTraining(model_info());
    //for absolute error, gradient -1/1 matches the derivative of abs(x) without correction term
    final double prefactor = _parms._distribution == Distribution.Family.laplace ? 1 : 0.5;
    for (DataInfo.Row myRow : myRows) {
      if (myRow == null) continue;
      long seed = -1; //ignored
      // check that all non-last layer errors/gradients are empty
      for (int i = 0; i<neurons.length-1;++i) {
        Storage.DenseVector e = neurons[i]._e;
        if (e==null) continue;
        assert(ArrayUtils.sum(e.raw()) == 0);
      }
      ((Neurons.Input)neurons[0]).setInput(seed, myRow.numIds, myRow.numVals, myRow.nBins, myRow.binIds);
      DeepLearningTask.step(seed, neurons, model_info(), null, false, null, myRow.offset);
      // check that all non-last layer errors/gradients are empty
      for (int i = 0; i<neurons.length-1;++i) {
        Storage.DenseVector e = neurons[i]._e;
        if (e==null) continue;
        assert(ArrayUtils.sum(e.raw()) == 0);
      }

      if (get_params()._loss == DeepLearningParameters.Loss.CrossEntropy) {
        if (_parms._balance_classes) throw H2O.unimpl();
        int actual = (int) myRow.response[0];
        double pred = neurons[neurons.length - 1]._a.get(actual);
        loss += -Math.log(Math.max(1e-15, pred)); //cross-entropy (same as log loss)
      } else {
        if (model_info.get_params()._autoencoder) throw H2O.unimpl();

        //prediction and actual response in standardized response space
        double pred = neurons[neurons.length - 1]._a.get(0);
        double actual = myRow.response[0];

        // FIXME: re-enable this such that the loss is computed from the de-standardized prediction/response
        //bring standardized prediction and actual response to real space
//      DataInfo di = model_info().data_info();
//      if (di._normRespMul != null) { //either both are null or none
//        pred = (pred / di._normRespMul[0] + di._normRespSub[0]);
//        actual = (actual / di._normRespMul[0] + di._normRespSub[0]);
//      }
        Distribution dist = new Distribution(model_info.get_params()._distribution, model_info.get_params()._tweedie_power);
        pred = dist.linkInv(pred);
        loss += prefactor * dist.deviance(1 /*weight*/, actual, pred);
      }

      // add L1/L2 penalty of model coefficients (weights & biases)
      for (int i = 0; i < _parms._hidden.length + 1; ++i) {
        if (neurons[i]._w == null) continue;
        for (int row = 0; row < neurons[i]._w.rows(); ++row) {
          for (int col = 0; col < neurons[i]._w.cols(); ++col) {
            loss += _parms._l1 * Math.abs(neurons[i]._w.get(row, col));
            loss += 0.5 * _parms._l2 * Math.pow(neurons[i]._w.get(row, col), 2);
          }
        }
        for (int row = 0; row < neurons[i]._b.size(); ++row) {
          loss += _parms._l1 * Math.abs(neurons[i]._b.get(row));
          loss += 0.5 * _parms._l2 * Math.pow(neurons[i]._b.get(row), 2);
        }
      }
    }
    return loss;
  }

  /**
   * Predict from raw double values representing the data
   * @param data raw array containing categorical values (horizontalized to 1,0,0,1,0,0 etc.) and numerical values (0.35,1.24,5.3234,etc), both can contain NaNs
   * @param preds predicted label and per-class probabilities (for classification), predicted target (regression), can contain NaNs
   * @return preds, can contain NaNs
   */
  @Override
  public double[] score0(double[] data, double[] preds, double weight, double offset) {
    if (model_info().isUnstable()) {
      Log.err(unstable_msg);
      throw new UnsupportedOperationException(unstable_msg);
    }
    Neurons[] neurons = DeepLearningTask.makeNeuronsForTesting(model_info);
    ((Neurons.Input)neurons[0]).setInput(-1, data);
    DeepLearningTask.step(-1, neurons, model_info, null, false, null, offset);
    double[] out = neurons[neurons.length - 1]._a.raw();
    if (_output.isClassifier()) {
      assert (preds.length == out.length + 1);
      for (int i = 0; i < preds.length - 1; ++i) {
        preds[i + 1] = out[i];
        if (Double.isNaN(preds[i + 1])) throw new RuntimeException("Predicted class probability NaN!");
      }
      // label assignment happens later - explicitly mark it as invalid here
      preds[0] = -1;
    } else {
      if (model_info().data_info()._normRespMul != null) //either both are null or none
        preds[0] = (out[0] / model_info().data_info()._normRespMul[0] + model_info().data_info()._normRespSub[0]);
      else
        preds[0] = out[0];
      // transform prediction to response space
      preds[0] = new Distribution(model_info.get_params()._distribution, model_info.get_params()._tweedie_power).linkInv(preds[0]);
      if (Double.isNaN(preds[0])) throw new RuntimeException("Predicted regression target NaN!");
    }
    return preds;
  }


  /**
   * Score auto-encoded reconstruction (on-the-fly, without allocating the reconstruction as done in Frame score(Frame fr))
   * @param frame Original data (can contain response, will be ignored)
   * @param destination_key Frame Id for output
   * @param reconstruction_error_per_feature whether to return the squared error per feature
   * @return Frame containing one Vec with reconstruction error (MSE) of each reconstructed row, caller is responsible for deletion
   */
  public Frame scoreAutoEncoder(Frame frame, Key destination_key, final boolean reconstruction_error_per_feature) {
    if (!get_params()._autoencoder)
      throw new H2OIllegalArgumentException("Only for AutoEncoder Deep Learning model.", "");
    final int len = _output._names.length;
    Frame adaptFrm = new Frame(frame);
    adaptTestForTrain(adaptFrm, true, false);
    final int outputcols = reconstruction_error_per_feature ? model_info.data_info.fullN() : 1;
    Frame mse = new MRTask() {
      @Override public void map( Chunk chks[], NewChunk[] mse ) {
        double tmp [] = new double[len];
        double out[] = new double[outputcols];
        final Neurons[] neurons = DeepLearningTask.makeNeuronsForTesting(model_info);
        for( int row=0; row<chks[0]._len; row++ ) {
          for( int i=0; i<len; i++ )
            tmp[i] = chks[i].atd(row);
          score_autoencoder(tmp, out, neurons, false /*reconstruction*/, reconstruction_error_per_feature);
          for (int i=0; i<outputcols; ++i)
            mse[i].addNum(out[i]);
        }
      }
    }.doAll(outputcols, Vec.T_NUM, adaptFrm).outputFrame();

    String[] names;
    if (reconstruction_error_per_feature) {
      String[] coefnames = model_info().data_info().coefNames();
      assert (outputcols == coefnames.length);
      names = new String[outputcols];
      for (int i = 0; i < names.length; ++i) {
        names[i] = "reconstr_" + coefnames[i] + ".SE";
      }
    } else {
      names = new String[]{"Reconstruction.MSE"};
    }

    Frame res = new Frame(destination_key, names, mse.vecs());
    DKV.put(res);
    _output.addModelMetrics(new ModelMetricsAutoEncoder(this, frame, res.vecs()[0].mean() /*mean MSE*/));
    return res;
  }

   /**
   * Score auto-encoded reconstruction (on-the-fly, and materialize the deep features of given layer
   * @param frame Original data (can contain response, will be ignored)
   * @param layer index of the hidden layer for which to extract the features
   * @return Frame containing the deep features (#cols = hidden[layer])
   */
  public Frame scoreDeepFeatures(Frame frame, final int layer) {
    if (layer < 0 || layer >= model_info().get_params()._hidden.length)
      throw new H2OIllegalArgumentException("hidden layer (index) to extract must be between " + 0 + " and " + (model_info().get_params()._hidden.length-1),"");
    final int len = _output.nfeatures();
    Vec resp = null;
    if (isSupervised()) {
      int ridx = frame.find(_output.responseName());
      if (ridx != -1) { // drop the response for scoring!
        frame = new Frame(frame);
        resp = frame.vecs()[ridx];
        frame.remove(ridx);
      }
    }
    Frame adaptFrm = new Frame(frame);
    //create new features, will be dense
    final int features = model_info().get_params()._hidden[layer];
    Vec v = adaptFrm.anyVec();
    Vec[] vecs = v!=null ? v.makeZeros(features) : null;
    if (vecs == null) throw new IllegalArgumentException("Cannot create deep features from a frame with no columns.");

    Scope.enter();
    adaptTestForTrain(_output._names, _output.weightsName(), _output.offsetName(), _output.foldName(), null /*don't skip response*/, _output._domains, adaptFrm, _parms.missingColumnsType(), true, true);
    for (int j=0; j<features; ++j) {
      adaptFrm.add("DF.L"+(layer+1)+".C" + (j+1), vecs[j]);
    }
    new MRTask() {
      @Override public void map( Chunk chks[] ) {
        double tmp [] = new double[len];
        final Neurons[] neurons = DeepLearningTask.makeNeuronsForTesting(model_info);
        for( int row=0; row<chks[0]._len; row++ ) {
          for( int i=0; i<len; i++ )
            tmp[i] = chks[i].atd(row);
          ((Neurons.Input)neurons[0]).setInput(-1, tmp); //FIXME: No weights yet
          DeepLearningTask.step(-1, neurons, model_info, null, false, null, 0 /*no offset*/);
          double[] out = neurons[layer+1]._a.raw(); //extract the layer-th hidden feature
          for( int c=0; c<features; c++ )
            chks[_output._names.length+c].set(row,out[c]);
        }
      }
    }.doAll(adaptFrm);

    // Return just the output columns
    int x=_output._names.length, y=adaptFrm.numCols();
    Frame ret = adaptFrm.extractFrame(x, y);
    if (resp != null) ret.prepend(_output.responseName(), resp);
    Scope.exit();
    return ret;
  }


  // Make (potentially expanded) reconstruction
  private double[] score_autoencoder(Chunk[] chks, int row_in_chunk, double[] tmp, double[] preds, Neurons[] neurons, boolean reconstruction, boolean reconstruction_error_per_feature) {
    assert(get_params()._autoencoder);
    assert(tmp.length == _output._names.length);
    for (int i=0; i<tmp.length; i++ )
      tmp[i] = chks[i].atd(row_in_chunk);
    score_autoencoder(tmp, preds, neurons, reconstruction, reconstruction_error_per_feature); // this fills preds, returns MSE error (ignored here)
    return preds;
  }

  /**
   * Helper to reconstruct original data into preds array and compute the reconstruction error (MSE)
   * @param data Original data (unexpanded)
   * @param preds Reconstruction (potentially expanded)
   * @param neurons Array of neurons to work with (will call fprop on them)
   */
  private void score_autoencoder(double[] data, double[] preds, Neurons[] neurons, boolean reconstruction, boolean reconstruction_error_per_feature) {
    assert(model_info().get_params()._autoencoder);
    if (model_info().isUnstable()) {
      Log.err(unstable_msg);
      throw new UnsupportedOperationException(unstable_msg);
    }
    ((Neurons.Input)neurons[0]).setInput(-1, data);
    DeepLearningTask.step(-1, neurons, model_info, null, false, null, 0 /*no offset*/); // reconstructs data in expanded space
    double[] in  = neurons[0]._a.raw(); //input (expanded)
    double[] out = neurons[neurons.length - 1]._a.raw(); //output (expanded)
    assert(in.length == out.length);

    if (reconstruction) {
      // Now scale back numerical columns to original data space (scale + shift)
      model_info().data_info().unScaleNumericals(out, out); //only modifies the numericals
      System.arraycopy(out, 0, preds, 0, out.length); //copy reconstruction into preds
    } else if (reconstruction_error_per_feature){
      // Compute SE of reconstruction in expanded space for each feature
      for (int i = 0; i < in.length; ++i)
        preds[i] = Math.pow((out[i] - in[i]), 2);
    } else {
      // Compute MSE of reconstruction in expanded space
      assert(preds.length == 1);
      double l2 = 0;
      for (int i = 0; i < in.length; ++i)
        l2 += Math.pow((out[i] - in[i]), 2);
      l2 /= in.length;
      preds[0] = l2;
    }
  }

  /**
   * Compute quantile-based threshold (in reconstruction error) to find outliers
   * @param mse Vector containing reconstruction errors
   * @param quantile Quantile for cut-off
   * @return Threshold in MSE value for a point to be above the quantile
   */
  public double calcOutlierThreshold(Vec mse, double quantile) {
    Frame mse_frame = new Frame(Key.make(), new String[]{"Reconstruction.MSE"}, new Vec[]{mse});
    DKV.put(mse_frame._key, mse_frame);

    QuantileModel.QuantileParameters parms = new QuantileModel.QuantileParameters();
    parms._train = mse_frame._key;
    parms._probs = new double[]{quantile};
    Job<QuantileModel> job = new Quantile(parms).trainModel();
    QuantileModel kmm = job.get();
    job.remove();
    double q = kmm._output._quantiles[0][0];
    kmm.delete();
    DKV.remove(mse_frame._key);
    return q;
  }

  // helper to push this model to another key (for keeping good models)
  private void putMeAsBestModel(Key bestModelKey) {
    DeepLearningModel bestModel = new DeepLearningModel(bestModelKey, null, this, true, model_info().data_info());
    DKV.put(bestModel._key, bestModel);
    if (model_info().get_params()._elastic_averaging) {
      DeepLearningModelInfo eamodel = DKV.getGet(model_info.elasticAverageModelInfoKey());
      if (eamodel != null)
        DKV.put(bestModel.model_info().elasticAverageModelInfoKey(), eamodel);
    }
    assert (DKV.get(bestModelKey) != null);
    assert (bestModel.compareTo(this) <= 0);
  }

  @Override public void delete() {
    if (_output.weights != null && _output.biases != null) {
      for (Key k : _output.weights) {
        if (DKV.getGet(k) != null) ((Frame) DKV.getGet(k)).delete();
      }
      for (Key k : _output.biases) {
        if (DKV.getGet(k) != null) ((Frame) DKV.getGet(k)).delete();
      }
    }
    DKV.remove(model_info().data_info()._key);
    deleteElasticAverageModels();
    super.delete();
  }

  void deleteElasticAverageModels() {
    if (model_info().get_params()._elastic_averaging) {
      DKV.remove(model_info().elasticAverageModelInfoKey());
      for (H2ONode node : H2O.CLOUD._memary) {
        DKV.remove(model_info().localModelInfoKey(node));
      }
    }
  }

  private String getHeader() {
    assert get_params()._autoencoder;
    StringBuilder sb = new StringBuilder();
    final int len = model_info().data_info().fullN();
    String prefix = "reconstr_";
    assert (model_info().data_info()._responses == 0);
    String[] coefnames = model_info().data_info().coefNames();
    assert (len == coefnames.length);
    for (int c = 0; c < len; c++) {
      if (c>0) sb.append(",");
      sb.append(prefix).append(coefnames[c]);
    }
    return sb.toString();
  }

  @Override protected SBPrintStream toJavaInit(SBPrintStream sb, CodeGeneratorPipeline fileCtx) {
    sb = super.toJavaInit(sb, fileCtx);
    final String mname = JCodeGen.toJavaId(_key.toString());

    final Neurons[] neurons = DeepLearningTask.makeNeuronsForTesting(model_info());
    final DeepLearningParameters p = model_info.get_params();

    sb.ip("public boolean isSupervised() { return " + isSupervised() + "; }").nl();
    sb.ip("public int nfeatures() { return "+_output.nfeatures()+"; }").nl();
    sb.ip("public int nclasses() { return "+ (p._autoencoder ? neurons[neurons.length-1].units : _output.nclasses()) + "; }").nl();

    if (model_info().data_info()._nums > 0) {
      JCodeGen.toStaticVarZeros(sb, "NUMS", new double[model_info().data_info()._nums], "Workspace for storing numerical input variables.");
      JCodeGen.toClassWithArray(sb, "static", "NORMMUL", model_info().data_info()._normMul);//, "Standardization/Normalization scaling factor for numerical variables.");
      JCodeGen.toClassWithArray(sb, "static", "NORMSUB", model_info().data_info()._normSub);//, "Standardization/Normalization offset for numerical variables.");
    }
    if (model_info().data_info()._cats > 0) {
      JCodeGen.toStaticVar(sb, "CATS", new int[model_info().data_info()._cats], "Workspace for storing categorical input variables.");
    }
    JCodeGen.toStaticVar(sb, "CATOFFSETS", model_info().data_info()._catOffsets, "Workspace for categorical offsets.");
    if (model_info().data_info()._normRespMul != null) {
      JCodeGen.toStaticVar(sb, "NORMRESPMUL", model_info().data_info()._normRespMul, "Standardization/Normalization scaling factor for response.");
      JCodeGen.toStaticVar(sb, "NORMRESPSUB", model_info().data_info()._normRespSub, "Standardization/Normalization offset for response.");
    }
    if (p._hidden_dropout_ratios != null) {
      JCodeGen.toStaticVar(sb, "HIDDEN_DROPOUT_RATIOS", p._hidden_dropout_ratios, "Hidden layer dropout ratios.");
    }

    final int[] layers = new int[neurons.length];
    for (int i=0;i<neurons.length;++i)
      layers[i] = neurons[i].units;
    JCodeGen.toStaticVar(sb, "NEURONS", layers, "Number of neurons for each layer.");

    if (get_params()._autoencoder) {
      sb.i(1).p("public int getPredsSize() { return " + model_info.units[model_info.units.length-1] + "; }").nl();
      sb.i(1).p("public boolean isAutoEncoder() { return true; }").nl();
      sb.i(1).p("public String getHeader() { return \"" + getHeader() + "\"; }").nl();
    }

    // Generate activation storage
    sb.i(1).p("// Storage for neuron activation values.").nl();
    sb.i(1).p("public static final double[][] ACTIVATION = new double[][] {").nl();
    for (int i=0; i<neurons.length; i++) {
      String colInfoClazz = mname + "_Activation_"+i;
      sb.i(2).p("/* ").p(neurons[i].getClass().getSimpleName()).p(" */ ");
      sb.p(colInfoClazz).p(".VALUES");
      if (i!=neurons.length-1) sb.p(',');
      sb.nl();
    }
    sb.i(1).p("};").nl();
    fileCtx.add(new CodeGenerator() {
      @Override
      public void generate(JCodeSB out) {
        for (int i=0; i<neurons.length; i++) {
          String colInfoClazz = mname + "_Activation_"+i;
          out.i().p("// Neuron activation values for ").p(neurons[i].getClass().getSimpleName()).p(" layer").nl();
          JCodeGen.toClassWithArray(out, null, colInfoClazz, new double[layers[i]]);
        }
      }
    });

    // biases
    sb.i(1).p("// Neuron bias values.").nl();
    sb.i(1).p("public static final double[][] BIAS = new double[][] {").nl();
    for (int i=0; i<neurons.length; i++) {
      String colInfoClazz = mname + "_Bias_"+i;
      sb.i(2).p("/* ").p(neurons[i].getClass().getSimpleName()).p(" */ ");
      sb.p(colInfoClazz).p(".VALUES");
      if (i!=neurons.length-1) sb.p(',');
      sb.nl();
    }
    sb.i(1).p("};").nl();
    // Generate additonal classes
    fileCtx.add(new CodeGenerator() {
      @Override
      public void generate(JCodeSB out) {
        for (int i=0; i<neurons.length; i++) {
          String colInfoClazz = mname + "_Bias_"+i;
          out.i().p("// Neuron bias values for ").p(neurons[i].getClass().getSimpleName()).p(" layer").nl();
          double[] bias = i == 0 ? null : new double[model_info().get_biases(i-1).size()];
          if (i>0) {
            for (int j=0; j<bias.length; ++j) bias[j] = model_info().get_biases(i-1).get(j);
          }
          JCodeGen.toClassWithArray(out, null, colInfoClazz, bias);
        }
      }
    });

    // Weights
    sb.i(1).p("// Connecting weights between neurons.").nl();
    sb.i(1).p("public static final float[][] WEIGHT = new float[][] {").nl();
    for (int i=0; i<neurons.length; i++) {
      String colInfoClazz = mname + "_Weight_"+i;
      sb.i(2).p("/* ").p(neurons[i].getClass().getSimpleName()).p(" */ ");
      sb.p(colInfoClazz).p(".VALUES");
      if (i!=neurons.length-1) sb.p(',');
      sb.nl();
    }
    sb.i(1).p("};").nl();
    // Generate weight classes
    fileCtx.add(new CodeGenerator() {
      @Override
      public void generate(JCodeSB out) {
        for (int i = 0; i < neurons.length; i++) {
          String colInfoClazz = mname + "_Weight_" + i;
          if (i > 0) {
            out.i().p("// Neuron weights connecting ").
                p(neurons[i - 1].getClass().getSimpleName()).p(" and ").
                p(neurons[i].getClass().getSimpleName()).
                p(" layer").nl();
          }
          float[]
              weights =
              i == 0 ? null : new float[model_info().get_weights(i - 1).rows() * model_info()
                  .get_weights(i - 1).cols()];
          if (i > 0) {
            final int rows = model_info().get_weights(i - 1).rows();
            final int cols = model_info().get_weights(i - 1).cols();
            for (int j = 0; j < rows; ++j)
              for (int k = 0; k < cols; ++k)
                weights[j * cols + k] = model_info().get_weights(i - 1).get(j, k);
          }
          JCodeGen.toClassWithArray(out, null, colInfoClazz, weights);
        }
      }
    });

    return sb;
  }

  @Override protected boolean toJavaCheckTooBig() { return (model_info.size() > 1e6); }

  private SBPrintStream pureMatVec(final SBPrintStream bodySb) {
    bodySb.i(1).p("int cols = ACTIVATION[i-1].length;").nl();
    bodySb.i(1).p("int rows = ACTIVATION[i].length;").nl();
    bodySb.i(1).p("int extra=cols-cols%8;").nl();
    bodySb.i(1).p("int multiple = (cols/8)*8-1;").nl();
    bodySb.i(1).p("int idx = 0;").nl();
    bodySb.i(1).p("float[] a = WEIGHT[i];").nl();
    bodySb.i(1).p("double[] x = ACTIVATION[i-1];").nl();
    bodySb.i(1).p("double[] y = BIAS[i];").nl();
    bodySb.i(1).p("double[] res = ACTIVATION[i];").nl();
    bodySb.i(1).p("for (int row=0; row<rows; ++row) {").nl();
    bodySb.i(2).p("double psum0 = 0, psum1 = 0, psum2 = 0, psum3 = 0, psum4 = 0, psum5 = 0, psum6 = 0, psum7 = 0;").nl();
    bodySb.i(2).p("for (int col = 0; col < multiple; col += 8) {").nl();
    bodySb.i(3).p("int off = idx + col;").nl();
    bodySb.i(3).p("psum0 += a[off    ] * x[col    ];").nl();
    bodySb.i(3).p("psum1 += a[off + 1] * x[col + 1];").nl();
    bodySb.i(3).p("psum2 += a[off + 2] * x[col + 2];").nl();
    bodySb.i(3).p("psum3 += a[off + 3] * x[col + 3];").nl();
    bodySb.i(3).p("psum4 += a[off + 4] * x[col + 4];").nl();
    bodySb.i(3).p("psum5 += a[off + 5] * x[col + 5];").nl();
    bodySb.i(3).p("psum6 += a[off + 6] * x[col + 6];").nl();
    bodySb.i(3).p("psum7 += a[off + 7] * x[col + 7];").nl();
    bodySb.i(2).p("}").nl();
    bodySb.i(2).p("res[row] += psum0 + psum1 + psum2 + psum3;").nl();
    bodySb.i(2).p("res[row] += psum4 + psum5 + psum6 + psum7;").nl();
    bodySb.i(2).p("for (int col = extra; col < cols; col++)").nl();
    bodySb.i(3).p("res[row] += a[idx + col] * x[col];").nl();
    bodySb.i(2).p("res[row] += y[row];").nl();
    bodySb.i(2).p("idx += cols;").nl();
    bodySb.i(1).p("}").nl();
    return bodySb;
  }

  @Override protected void toJavaPredictBody(SBPrintStream bodySb,
                                             CodeGeneratorPipeline classCtx,
                                             CodeGeneratorPipeline fileCtx,
                                             final boolean verboseCode) {
    final DeepLearningParameters p = model_info.get_params();
    bodySb.i().p("java.util.Arrays.fill(preds,0);").nl();
    final int cats = model_info().data_info()._cats;
    final int nums = model_info().data_info()._nums;
    // initialize input layer
    if (nums > 0) bodySb.i().p("java.util.Arrays.fill(NUMS,0);").nl();
    if (cats > 0) bodySb.i().p("java.util.Arrays.fill(CATS,0);").nl();
    bodySb.i().p("int i = 0, ncats = 0;").nl();
    if (cats > 0) {
      bodySb.i().p("for(; i<"+cats+"; ++i) {").nl();
      bodySb.i(1).p("if (!Double.isNaN(data[i])) {").nl();
      bodySb.i(2).p("int c = (int) data[i];").nl();
      if (model_info().data_info()._useAllFactorLevels)
        bodySb.i(2).p("CATS[ncats++] = c + CATOFFSETS[i];").nl();
      else
        bodySb.i(2).p("if (c != 0) CATS[ncats++] = c + CATOFFSETS[i] - 1;").nl();
      bodySb.i(1).p("}").nl();
      bodySb.i().p("}").nl();
    }
    if (nums > 0) {
      bodySb.i().p("final int n = data.length;").nl();
      bodySb.i().p("for(; i<n; ++i) {").nl();
      bodySb.i(1).p("NUMS[i" + (cats > 0 ? "-" + cats : "") + "] = Double.isNaN(data[i]) ? 0 : ");
      if (model_info().data_info()._normMul != null) {
        bodySb.p("(data[i] - NORMSUB.VALUES[i" + (cats > 0 ? "-" + cats : "") + "])*NORMMUL.VALUES[i" + (cats > 0 ? "-" + cats : "") + "];").nl();
      } else {
        bodySb.p("data[i];").nl();
      }
      bodySb.i(0).p("}").nl();
    }
    bodySb.i().p("java.util.Arrays.fill(ACTIVATION[0],0);").nl();
    if (cats > 0) {
      bodySb.i().p("for (i=0; i<ncats; ++i) ACTIVATION[0][CATS[i]] = 1;").nl();
    }
    if (nums > 0) {
      bodySb.i().p("for (i=0; i<NUMS.length; ++i) {").nl();
      bodySb.i(1).p("ACTIVATION[0][CATOFFSETS[CATOFFSETS.length-1] + i] = Double.isNaN(NUMS[i]) ? 0 : NUMS[i];").nl();
      bodySb.i().p("}").nl();
    }

    boolean tanh=(p._activation == DeepLearningParameters.Activation.Tanh || p._activation == DeepLearningParameters.Activation.TanhWithDropout);
    boolean relu=(p._activation == DeepLearningParameters.Activation.Rectifier || p._activation == DeepLearningParameters.Activation.RectifierWithDropout);
    boolean maxout=(p._activation == DeepLearningParameters.Activation.Maxout || p._activation == DeepLearningParameters.Activation.MaxoutWithDropout);

    final String stopping = p._autoencoder ? "(i<=ACTIVATION.length-1)" : "(i<ACTIVATION.length-1)";

    // make prediction: forward propagation
    bodySb.i().p("for (i=1; i<ACTIVATION.length; ++i) {").nl();
    bodySb.i(1).p("java.util.Arrays.fill(ACTIVATION[i],0);").nl();
    if (maxout) {
      bodySb.i(1).p("int _k = 2; // channels").nl();
      bodySb.i(1).p("if " + stopping + " {").nl();
      bodySb.i(2).p("double[] channel = new double[_k];").nl();
      bodySb.i(2).p("for (int r=0; r<ACTIVATION[i].length; ++r) {").nl();
        bodySb.i(3).p("final int cols = ACTIVATION[i-1].length;").nl();
        bodySb.i(3).p("short maxK = 0;").nl();
        bodySb.i(3).p("for (short k = 0; k < _k; ++k) {").nl();
          bodySb.i(4).p("channel[k] = 0;").nl();
          bodySb.i(4).p("for (int c=0; c<cols; ++c) {").nl();
            bodySb.i(5).p("channel[k] += WEIGHT[i][_k*(r * cols + c) + k] * ACTIVATION[i-1][c];").nl();
          bodySb.i(4).p("}").nl();
          bodySb.i(4).p("channel[k] += BIAS[i][_k*r+k];").nl();
          bodySb.i(4).p("if (channel[k] > channel[maxK]) maxK=k;").nl();
        bodySb.i(3).p("}").nl();
        bodySb.i(3).p("ACTIVATION[i][r] = channel[maxK];").nl();
    } else {
      // optimized
      pureMatVec(bodySb);
      // Activation function
      bodySb.i(1).p("if " + stopping + " {").nl();
      bodySb.i(2).p("for (int r=0; r<ACTIVATION[i].length; ++r) {").nl();
      if (tanh) {
        bodySb.i(3).p("ACTIVATION[i][r] = 1 - 2 / (1 + Math.exp(2*ACTIVATION[i][r]));").nl();
      } else if (relu) {
        bodySb.i(3).p("ACTIVATION[i][r] = Math.max(0, ACTIVATION[i][r]);").nl();
      }
    }
    if (p._hidden_dropout_ratios != null) {
      bodySb.i(3).p("if (i<ACTIVATION.length-1) {").nl();
      bodySb.i(4).p("ACTIVATION[i][r] *= HIDDEN_DROPOUT_RATIOS[i-1];").nl();
      bodySb.i(3).p("}").nl();
    }
    bodySb.i(2).p("}").nl();
    bodySb.i(1).p("}").nl();
    if (maxout) {
      bodySb.i(1).p("if (i == ACTIVATION.length-1) {").nl();
      pureMatVec(bodySb);
      bodySb.i(1).p("}").nl();
    }
    if (_output.isClassifier()) {
      bodySb.i(1).p("if (i == ACTIVATION.length-1) {").nl();
      // softmax
      bodySb.i(2).p("double max = ACTIVATION[i][0];").nl();
      bodySb.i(2).p("for (int r=1; r<ACTIVATION[i].length; r++) {").nl();
      bodySb.i(3).p("if (ACTIVATION[i][r]>max) max = ACTIVATION[i][r];").nl();
      bodySb.i(2).p("}").nl();
      bodySb.i(2).p("double scale = 0;").nl();
      bodySb.i(2).p("for (int r=0; r<ACTIVATION[i].length; r++) {").nl();
      bodySb.i(3).p("ACTIVATION[i][r] = Math.exp(ACTIVATION[i][r] - max);").nl();
      bodySb.i(3).p("scale += ACTIVATION[i][r];").nl();
      bodySb.i(2).p("}").nl();
      bodySb.i(2).p("for (int r=0; r<ACTIVATION[i].length; r++) {").nl();
      bodySb.i(3).p("if (Double.isNaN(ACTIVATION[i][r]))").nl();
      bodySb.i(4).p("throw new RuntimeException(\"Numerical instability, predicted NaN.\");").nl();
      bodySb.i(3).p("ACTIVATION[i][r] /= scale;").nl();
      bodySb.i(3).p("preds[r+1] = ACTIVATION[i][r];").nl();
      bodySb.i(2).p("}").nl();
      bodySb.i(1).p("}").nl();
      bodySb.i().p("}").nl();
    } else if (!p._autoencoder) { //Regression
      bodySb.i(1).p("if (i == ACTIVATION.length-1) {").nl();
      // regression: set preds[1], FillPreds0 will put it into preds[0]
      if (model_info().data_info()._normRespMul != null) {
        bodySb.i(2).p("preds[1] = (ACTIVATION[i][0] / NORMRESPMUL[0] + NORMRESPSUB[0]);").nl();
      }
      else {
        bodySb.i(2).p("preds[1] = ACTIVATION[i][0];").nl();
      }
      bodySb.i(2).p("preds[1] = " + new Distribution(model_info.get_params()._distribution, model_info.get_params()._tweedie_power).linkInvString("preds[1]")+";").nl();
      bodySb.i(2).p("if (Double.isNaN(preds[1])) throw new RuntimeException(\"Predicted regression target NaN!\");").nl();
      bodySb.i(1).p("}").nl();
      bodySb.i().p("}").nl();
    } else { //AutoEncoder
      bodySb.i(1).p("if (i == ACTIVATION.length-1) {").nl();
      bodySb.i(2).p("for (int r=0; r<ACTIVATION[i].length; r++) {").nl();
      bodySb.i(3).p("if (Double.isNaN(ACTIVATION[i][r]))").nl();
      bodySb.i(4).p("throw new RuntimeException(\"Numerical instability, reconstructed NaN.\");").nl();
      bodySb.i(3).p("preds[r] = ACTIVATION[i][r];").nl();
      bodySb.i(2).p("}").nl();
      if (model_info().data_info()._nums > 0) {
        int ns = model_info().data_info().numStart();
        bodySb.i(2).p("for (int k=" + ns + "; k<" + model_info().data_info().fullN() + "; ++k) {").nl();
        bodySb.i(3).p("preds[k] = preds[k] / NORMMUL.VALUES[k-" + ns + "] + NORMSUB.VALUES[k-" + ns + "];").nl();
        bodySb.i(2).p("}").nl();
      }
      bodySb.i(1).p("}").nl();
      bodySb.i().p("}").nl();
      // DEBUGGING
//      bodySb.i().p("System.out.println(java.util.Arrays.toString(data));").nl();
//      bodySb.i().p("System.out.println(java.util.Arrays.toString(ACTIVATION[0]));").nl();
//      bodySb.i().p("System.out.println(java.util.Arrays.toString(ACTIVATION[ACTIVATION.length-1]));").nl();
//      bodySb.i().p("System.out.println(java.util.Arrays.toString(preds));").nl();
//      bodySb.i().p("System.out.println(\"\");").nl();
    }
    if (_output.autoencoder) return;
    if (_output.isClassifier()) {
      if (_parms._balance_classes)
        bodySb.ip("hex.genmodel.GenModel.correctProbabilities(preds, PRIOR_CLASS_DISTRIB, MODEL_CLASS_DISTRIB);").nl();
      bodySb.ip("preds[0] = hex.genmodel.GenModel.getPrediction(preds, PRIOR_CLASS_DISTRIB, data, " + defaultThreshold()+");").nl();
    } else {
      bodySb.ip("preds[0] = preds[1];").nl();
    }
  }

  private final String unstable_msg = technote(4,
      "\n\nTrying to predict with an unstable model." +
          "\nJob was aborted due to observed numerical instability (exponential growth)."
          + "\nEither the weights or the bias values are unreasonably large or lead to large activation values."
          + "\nTry a different initial distribution, a bounded activation function (Tanh), adding regularization"
          + "\n(via max_w2, l1, l2, dropout) or learning rate (either enable adaptive_rate or use a smaller learning rate or faster annealing).");

  @Override protected long checksum_impl() {
    return super.checksum_impl() * model_info.checksum_impl();
  }

  /**
   * Deep Learning Parameters
   */
  public static class DeepLearningParameters extends Model.Parameters {
    public String algoName() { return "DeepLearning"; }
    public String fullName() { return "Deep Learning"; }
    public String javaName() { return DeepLearningModel.class.getName(); }
    @Override protected double defaultStoppingTolerance() { return 0; }
    public DeepLearningParameters() {
      super();
      _stopping_rounds = 5;
    }
  
    @Override
    public double missingColumnsType() {
      return _sparse ? 0 : Double.NaN;
    }
  
    /**
     * If enabled, store the best model under the destination key of this model at the end of training.
     * Only applicable if training is not cancelled.
     */
    public boolean _overwrite_with_best_model = true;
  
    public boolean _autoencoder = false;
  
    public boolean _use_all_factor_levels = true;
  
  /*Neural Net Topology*/
    /**
     * The activation function (non-linearity) to be used the neurons in the hidden layers.
     * Tanh: Hyperbolic tangent function (same as scaled and shifted sigmoid).
     * Rectifier: Chooses the maximum of (0, x) where x is the input value.
     * Maxout: Choose the maximum coordinate of the input vector.
     * With Dropout: Zero out a random user-given fraction of the
     * incoming weights to each hidden layer during training, for each
     * training row. This effectively trains exponentially many models at
     * once, and can improve generalization.
     */
    public Activation _activation = Activation.Rectifier;
  
    /**
     * The number and size of each hidden layer in the model.
     * For example, if a user specifies "100,200,100" a model with 3 hidden
     * layers will be produced, and the middle hidden layer will have 200
     * neurons.
     */
    public int[] _hidden = new int[]{200, 200};
  
    /**
     * The number of passes over the training dataset to be carried out.
     * It is recommended to start with lower values for initial experiments.
     * This value can be modified during checkpoint restarts and allows continuation
     * of selected models.
     */
    public double _epochs = 10;
  
    /**
     * The number of training data rows to be processed per iteration. Note that
     * independent of this parameter, each row is used immediately to update the model
     * with (online) stochastic gradient descent. This parameter controls the
     * synchronization period between nodes in a distributed environment and the
     * frequency at which scoring and model cancellation can happen. For example, if
     * it is set to 10,000 on H2O running on 4 nodes, then each node will
     * process 2,500 rows per iteration, sampling randomly from their local data.
     * Then, model averaging between the nodes takes place, and scoring can happen
     * (dependent on scoring interval and duty factor). Special values are 0 for
     * one epoch per iteration, -1 for processing the maximum amount of data
     * per iteration (if **replicate training data** is enabled, N epochs
     * will be trained per iteration on N nodes, otherwise one epoch). Special value
     * of -2 turns on automatic mode (auto-tuning).
     */
    public long _train_samples_per_iteration = -2;
  
    public double _target_ratio_comm_to_comp = 0.05;
  
    /**
     * The random seed controls sampling and initialization. Reproducible
     * results are only expected with single-threaded operation (i.e.,
     * when running on one node, turning off load balancing and providing
     * a small dataset that fits in one chunk).  In general, the
     * multi-threaded asynchronous updates to the model parameters will
     * result in (intentional) race conditions and non-reproducible
     * results. Note that deterministic sampling and initialization might
     * still lead to some weak sense of determinism in the model.
     */
    public long _seed = RandomUtils.getRNG(System.nanoTime()).nextLong();
    @Override protected long nFoldSeed() { return _seed; }
  
  /*Adaptive Learning Rate*/
    /**
     * The implemented adaptive learning rate algorithm (ADADELTA) automatically
     * combines the benefits of learning rate annealing and momentum
     * training to avoid slow convergence. Specification of only two
     * parameters (rho and epsilon)  simplifies hyper parameter search.
     * In some cases, manually controlled (non-adaptive) learning rate and
     * momentum specifications can lead to better results, but require the
     * specification (and hyper parameter search) of up to 7 parameters.
     * If the model is built on a topology with many local minima or
     * long plateaus, it is possible for a constant learning rate to produce
     * sub-optimal results. Learning rate annealing allows digging deeper into
     * local minima, while rate decay allows specification of different
     * learning rates per layer.  When the gradient is being estimated in
     * a long valley in the optimization landscape, a large learning rate
     * can cause the gradient to oscillate and move in the wrong
     * direction. When the gradient is computed on a relatively flat
     * surface with small learning rates, the model can converge far
     * slower than necessary.
     */
    public boolean _adaptive_rate = true;
  
    /**
     * The first of two hyper parameters for adaptive learning rate (ADADELTA).
     * It is similar to momentum and relates to the memory to prior weight updates.
     * Typical values are between 0.9 and 0.999.
     * This parameter is only active if adaptive learning rate is enabled.
     */
    public double _rho = 0.99;
  
    /**
     * The second of two hyper parameters for adaptive learning rate (ADADELTA).
     * It is similar to learning rate annealing during initial training
     * and momentum at later stages where it allows forward progress.
     * Typical values are between 1e-10 and 1e-4.
     * This parameter is only active if adaptive learning rate is enabled.
     */
    public double _epsilon = 1e-8;
  
  /*Learning Rate*/
    /**
     * When adaptive learning rate is disabled, the magnitude of the weight
     * updates are determined by the user specified learning rate
     * (potentially annealed), and are a function  of the difference
     * between the predicted value and the target value. That difference,
     * generally called delta, is only available at the output layer. To
     * correct the output at each hidden layer, back propagation is
     * used. Momentum modifies back propagation by allowing prior
     * iterations to influence the current update. Using the momentum
     * parameter can aid in avoiding local minima and the associated
     * instability. Too much momentum can lead to instabilities, that's
     * why the momentum is best ramped up slowly.
     * This parameter is only active if adaptive learning rate is disabled.
     */
    public double _rate = .005;
  
    /**
     * Learning rate annealing reduces the learning rate to "freeze" into
     * local minima in the optimization landscape.  The annealing rate is the
     * inverse of the number of training samples it takes to cut the learning rate in half
     * (e.g., 1e-6 means that it takes 1e6 training samples to halve the learning rate).
     * This parameter is only active if adaptive learning rate is disabled.
     */
    public double _rate_annealing = 1e-6;
  
    /**
     * The learning rate decay parameter controls the change of learning rate across layers.
     * For example, assume the rate parameter is set to 0.01, and the rate_decay parameter is set to 0.5.
     * Then the learning rate for the weights connecting the input and first hidden layer will be 0.01,
     * the learning rate for the weights connecting the first and the second hidden layer will be 0.005,
     * and the learning rate for the weights connecting the second and third hidden layer will be 0.0025, etc.
     * This parameter is only active if adaptive learning rate is disabled.
     */
    public double _rate_decay = 1.0;
  
  /*Momentum*/
    /**
     * The momentum_start parameter controls the amount of momentum at the beginning of training.
     * This parameter is only active if adaptive learning rate is disabled.
     */
    public double _momentum_start = 0;
  
    /**
     * The momentum_ramp parameter controls the amount of learning for which momentum increases
     * (assuming momentum_stable is larger than momentum_start). The ramp is measured in the number
     * of training samples.
     * This parameter is only active if adaptive learning rate is disabled.
     */
    public double _momentum_ramp = 1e6;
  
    /**
     * The momentum_stable parameter controls the final momentum value reached after momentum_ramp training samples.
     * The momentum used for training will remain the same for training beyond reaching that point.
     * This parameter is only active if adaptive learning rate is disabled.
     */
    public double _momentum_stable = 0;
  
    /**
     * The Nesterov accelerated gradient descent method is a modification to
     * traditional gradient descent for convex functions. The method relies on
     * gradient information at various points to build a polynomial approximation that
     * minimizes the residuals in fewer iterations of the descent.
     * This parameter is only active if adaptive learning rate is disabled.
     */
    public boolean _nesterov_accelerated_gradient = true;
  
  /*Regularization*/
    /**
     * A fraction of the features for each training row to be omitted from training in order
     * to improve generalization (dimension sampling).
     */
    public double _input_dropout_ratio = 0.0;
  
    /**
     * A fraction of the inputs for each hidden layer to be omitted from training in order
     * to improve generalization. Defaults to 0.5 for each hidden layer if omitted.
     */
    public double[] _hidden_dropout_ratios;
  
    /**
     * A regularization method that constrains the absolute value of the weights and
     * has the net effect of dropping some weights (setting them to zero) from a model
     * to reduce complexity and avoid overfitting.
     */
    public double _l1 = 0.0;
  
    /**
     * A regularization method that constrains the sum of the squared
     * weights. This method introduces bias into parameter estimates, but
     * frequently produces substantial gains in modeling as estimate variance is
     * reduced.
     */
    public double _l2 = 0.0;
  
    /**
     * A maximum on the sum of the squared incoming weights into
     * any one neuron. This tuning parameter is especially useful for unbound
     * activation functions such as Rectifier.
     */
    public float _max_w2 = Float.POSITIVE_INFINITY;
  
  /*Initialization*/
    /**
     * The distribution from which initial weights are to be drawn. The default
     * option is an optimized initialization that considers the size of the network.
     * The "uniform" option uses a uniform distribution with a mean of 0 and a given
     * interval. The "normal" option draws weights from the standard normal
     * distribution with a mean of 0 and given standard deviation.
     */
    public InitialWeightDistribution _initial_weight_distribution = InitialWeightDistribution.UniformAdaptive;
  
    /**
     * The scale of the distribution function for Uniform or Normal distributions.
     * For Uniform, the values are drawn uniformly from -initial_weight_scale...initial_weight_scale.
     * For Normal, the values are drawn from a Normal distribution with a standard deviation of initial_weight_scale.
     */
    public double _initial_weight_scale = 1.0;
  
    /**
     * The loss (error) function to be minimized by the model.
     * Cross Entropy loss is used when the model output consists of independent
     * hypotheses, and the outputs can be interpreted as the probability that each
     * hypothesis is true. Cross entropy is the recommended loss function when the
     * target values are class labels, and especially for imbalanced data.
     * It strongly penalizes error in the prediction of the actual class label.
     * Mean Square loss is used when the model output are continuous real values, but can
     * be used for classification as well (where it emphasizes the error on all
     * output classes, not just for the actual class).
     */
    public Loss _loss = Loss.Automatic;
  
  /*Scoring*/
    /**
     * The minimum time (in seconds) to elapse between model scoring. The actual
     * interval is determined by the number of training samples per iteration and the scoring duty cycle.
     */
    public double _score_interval = 5;
  
    /**
     * The number of training dataset points to be used for scoring. Will be
     * randomly sampled. Use 0 for selecting the entire training dataset.
     */
    public long _score_training_samples = 10000l;
  
    /**
     * The number of validation dataset points to be used for scoring. Can be
     * randomly sampled or stratified (if "balance classes" is set and "score
     * validation sampling" is set to stratify). Use 0 for selecting the entire
     * training dataset.
     */
    public long _score_validation_samples = 0l;
  
    /**
     * Maximum fraction of wall clock time spent on model scoring on training and validation samples,
     * and on diagnostics such as computation of feature importances (i.e., not on training).
     */
    public double _score_duty_cycle = 0.1;
  
    /**
     * The stopping criteria in terms of classification error (1-accuracy) on the
     * training data scoring dataset. When the error is at or below this threshold,
     * training stops.
     */
    public double _classification_stop = 0;
  
    /**
     * The stopping criteria in terms of regression error (MSE) on the training
     * data scoring dataset. When the error is at or below this threshold, training
     * stops.
     */
    public double _regression_stop = 1e-6;
  
    /**
     * Enable quiet mode for less output to standard output.
     */
    public boolean _quiet_mode = false;
  
    /**
     * Method used to sample the validation dataset for scoring, see Score Validation Samples above.
     */
    public ClassSamplingMethod _score_validation_sampling = ClassSamplingMethod.Uniform;
  
  /*Misc*/
    /**
     * Gather diagnostics for hidden layers, such as mean and RMS values of learning
     * rate, momentum, weights and biases.
     */
    public boolean _diagnostics = true;
  
    /**
     * Whether to compute variable importances for input features.
     * The implemented method (by Gedeon) considers the weights connecting the
     * input features to the first two hidden layers.
     */
    public boolean _variable_importances = false;
  
    /**
     * Enable fast mode (minor approximation in back-propagation), should not affect results significantly.
     */
    public boolean _fast_mode = true;
  
    /**
     * Increase training speed on small datasets by splitting it into many chunks
     * to allow utilization of all cores.
     */
    public boolean _force_load_balance = true;
  
    /**
     * Replicate the entire training dataset onto every node for faster training on small datasets.
     */
    public boolean _replicate_training_data = true;
  
    /**
     * Run on a single node for fine-tuning of model parameters. Can be useful for
     * checkpoint resumes after training on multiple nodes for fast initial
     * convergence.
     */
    public boolean _single_node_mode = false;
  
    /**
     * Enable shuffling of training data (on each node). This option is
     * recommended if training data is replicated on N nodes, and the number of training samples per iteration
     * is close to N times the dataset size, where all nodes train with (almost) all
     * the data. It is automatically enabled if the number of training samples per iteration is set to -1 (or to N
     * times the dataset size or larger).
     */
    public boolean _shuffle_training_data = false;
  
    public MissingValuesHandling _missing_values_handling = MissingValuesHandling.MeanImputation;
  
    public boolean _sparse = false;
  
    public boolean _col_major = false;
  
    public double _average_activation = 0;
  
    public double _sparsity_beta = 0;
  
    /**
     * Max. number of categorical features, enforced via hashing (Experimental)
     */
    public int _max_categorical_features = Integer.MAX_VALUE;
  
    /**
     * Force reproducibility on small data (will be slow - only uses 1 thread)
     */
    public boolean _reproducible = false;
  
    public boolean _export_weights_and_biases = false;
  
    public boolean _elastic_averaging = false;
    public double _elastic_averaging_moving_rate = 0.9;
    public double _elastic_averaging_regularization = 1e-3;
  
    // stochastic gradient descent: mini-batch size = 1
    // batch gradient descent: mini-batch size = # training rows
    public int _mini_batch_size = 1;
  
    public enum MissingValuesHandling {
      Skip, MeanImputation
    }
  
    public enum ClassSamplingMethod {
      Uniform, Stratified
    }
  
    public enum InitialWeightDistribution {
      UniformAdaptive, Uniform, Normal
    }
  
    /**
     * Activation functions
     */
    public enum Activation {
      Tanh, TanhWithDropout, Rectifier, RectifierWithDropout, Maxout, MaxoutWithDropout
    }
  
    /**
     * Loss functions
     * Absolute, Quadratic, Huber for regression
     * Absolute, Quadratic, Huber or CrossEntropy for classification
     */
    public enum Loss {
      Automatic, Quadratic, CrossEntropy, Huber, Absolute
    }
  
    /**
     * Validate model parameters
     * @param dl DL Model Builder (Driver)
     * @param expensive (whether or not this is the "final" check)
     */
    void validate(DeepLearning dl, boolean expensive) {
      dl.hide("_score_each_iteration", "Not used by Deep Learning.");
      boolean classification = expensive || dl.nclasses() != 0 ? dl.isClassifier() : _loss == Loss.CrossEntropy;
      if (_hidden == null || _hidden.length == 0) dl.error("_hidden", "There must be at least one hidden layer.");
  
      for (int h : _hidden) if (h <= 0) dl.error("_hidden", "Hidden layer size must be positive.");
      if (_mini_batch_size < 1)
        dl.error("_mini_batch_size", "Mini-batch size must be >= 1");
      if (_mini_batch_size > 1)
        dl.error("_mini_batch_size", "Mini-batch size > 1 is not yet supported.");
      if (!_diagnostics)
        dl.warn("_diagnostics", "Deprecated option: Diagnostics are always enabled.");
  
      if (!_autoencoder) {
        if (_valid == null)
          dl.hide("_score_validation_samples", "score_validation_samples requires a validation frame.");
  
        if (classification) {
          dl.hide("_regression_stop", "regression_stop is used only with regression.");
        } else {
          dl.hide("_classification_stop", "classification_stop is used only with classification.");
  //          dl.hide("_max_hit_ratio_k", "max_hit_ratio_k is used only with classification.");
  //          dl.hide("_balance_classes", "balance_classes is used only with classification.");
        }
  //        if( !classification || !_balance_classes )
  //          dl.hide("_class_sampling_factors", "class_sampling_factors requires both classification and balance_classes.");
        if (!classification && _valid != null || _valid == null)
          dl.hide("_score_validation_sampling", "score_validation_sampling requires classification and a validation frame.");
      } else {
        if (_nfolds > 1) {
          dl.error("_nfolds", "N-fold cross-validation is not supported for Autoencoder.");
        }
      }
  
      if (_activation != Activation.TanhWithDropout && _activation != Activation.MaxoutWithDropout && _activation != Activation.RectifierWithDropout) {
        dl.hide("_hidden_dropout_ratios", "hidden_dropout_ratios requires a dropout activation function.");
      }
      if (_hidden_dropout_ratios != null) {
        if (_hidden_dropout_ratios.length != _hidden.length) {
          dl.error("_hidden_dropout_ratios", "Must have " + _hidden.length + " hidden layer dropout ratios.");
        } else if (_activation != Activation.TanhWithDropout && _activation != Activation.MaxoutWithDropout && _activation != Activation.RectifierWithDropout) {
          if (!_quiet_mode)
            dl.hide("_hidden_dropout_ratios", "Ignoring hidden_dropout_ratios because a non-dropout activation function was specified.");
        } else if (ArrayUtils.maxValue(_hidden_dropout_ratios) >= 1 || ArrayUtils.minValue(_hidden_dropout_ratios) < 0) {
          dl.error("_hidden_dropout_ratios", "Hidden dropout ratios must be >= 0 and <1.");
        }
      }
      if (_input_dropout_ratio < 0 || _input_dropout_ratio >= 1)
        dl.error("_input_dropout_ratio", "Input dropout must be >= 0 and <1.");
      if (_score_duty_cycle < 0 || _score_duty_cycle > 1)
        dl.error("_score_duty_cycle", "Score duty cycle must be >= 0 and <=1.");
      if (_l1 < 0)
        dl.error("_l1", "L1 penalty must be >= 0.");
      if (_l2 < 0)
        dl.error("_l2", "L2 penalty must be >= 0.");
      if (H2O.CLOUD.size() == 1 && _replicate_training_data)
        dl.hide("_replicate_training_data", "replicate_training_data is only valid with cloud size greater than 1.");
      if (_single_node_mode && (H2O.CLOUD.size() == 1 || !_replicate_training_data))
        dl.hide("_single_node_mode", "single_node_mode is only used with multi-node operation with replicated training data.");
      if (H2O.ARGS.client && _single_node_mode)
        dl.error("_single_node_mode", "Cannot run on a single node in client mode");
      if (_autoencoder)
        dl.hide("_use_all_factor_levels", "use_all_factor_levels is mandatory in combination with autoencoder.");
      if (_nfolds != 0)
        dl.hide("_overwrite_with_best_model", "overwrite_with_best_model is unsupported in combination with n-fold cross-validation.");
      if (_adaptive_rate) {
        dl.hide("_rate", "rate is not used with adaptive_rate.");
        dl.hide("_rate_annealing", "rate_annealing is not used with adaptive_rate.");
        dl.hide("_rate_decay", "rate_decay is not used with adaptive_rate.");
        dl.hide("_momentum_start", "momentum_start is not used with adaptive_rate.");
        dl.hide("_momentum_ramp", "momentum_ramp is not used with adaptive_rate.");
        dl.hide("_momentum_stable", "momentum_stable is not used with adaptive_rate.");
        dl.hide("_nesterov_accelerated_gradient", "nesterov_accelerated_gradient is not used with adaptive_rate.");
      } else {
        // ! adaptive_rate
        dl.hide("_rho", "rho is only used with adaptive_rate.");
        dl.hide("_epsilon", "epsilon is only used with adaptive_rate.");
      }
      if (_initial_weight_distribution == InitialWeightDistribution.UniformAdaptive) {
        dl.hide("_initial_weight_scale", "initial_weight_scale is not used if initial_weight_distribution == UniformAdaptive.");
      }
      if (_loss == null) {
        if (expensive || dl.nclasses() != 0) {
          dl.error("_loss", "Loss function must be specified. Try CrossEntropy for categorical response (classification), Quadratic, Absolute or Huber for numerical response (regression).");
        }
        //otherwise, we might not know whether classification=true or false (from R, for example, the training data isn't known when init(false) is called).
      } else {
        if (_autoencoder && _loss == Loss.CrossEntropy)
          dl.error("_loss", "Cannot use CrossEntropy loss for auto-encoder.");
        if (!classification && _loss == Loss.CrossEntropy)
          dl.error("_loss", technote(2, "For CrossEntropy loss, the response must be categorical."));
      }
      if (!classification && _loss == Loss.CrossEntropy)
        dl.error("_loss", "For CrossEntropy loss, the response must be categorical. Either select Automatic, Quadratic, Absolute or Huber loss for regression, or use a categorical response.");
      if (classification) {
        switch(_distribution) {
          case gaussian:
          case huber:
          case laplace:
          case tweedie:
          case gamma:
          case poisson:
            dl.error("_distribution", technote(2, _distribution  + " distribution is not allowed for classification."));
            break;
          case AUTO:
          case bernoulli:
          case multinomial:
          default:
            //OK
            break;
        }
      } else {
        switch(_distribution) {
          case multinomial:
          case bernoulli:
            dl.error("_distribution", technote(2, _distribution  + " distribution is not allowed for regression."));
            break;
          case tweedie:
          case gamma:
          case poisson:
            if (_loss != Loss.Automatic)
              dl.error("_distribution", "Only Automatic loss (deviance) is allowed for " + _distribution + " distribution.");
            break;
          case laplace:
            if (_loss != Loss.Absolute && _loss != Loss.Automatic)
              dl.error("_distribution", "Only Automatic or Absolute loss is allowed for " + _distribution + " distribution.");
            break;
          case huber:
            if (_loss != Loss.Huber && _loss != Loss.Automatic)
              dl.error("_distribution", "Only Automatic or Huber loss is allowed for " + _distribution + " distribution.");
            break;
          case AUTO:
          case gaussian:
          default:
            //OK
            break;
        }
      }
      if (expensive) dl.checkDistributions();
  
      if (_score_training_samples < 0)
        dl.error("_score_training_samples", "Number of training samples for scoring must be >= 0 (0 for all).");
      if (_score_validation_samples < 0)
        dl.error("_score_validation_samples", "Number of training samples for scoring must be >= 0 (0 for all).");
      if (_autoencoder && _sparsity_beta > 0) {
        if (_activation == Activation.Tanh || _activation == Activation.TanhWithDropout) {
          if (_average_activation >= 1 || _average_activation <= -1)
            dl.error("_average_activation", "Tanh average activation must be in (-1,1).");
        } else if (_activation == Activation.Rectifier || _activation == Activation.RectifierWithDropout) {
          if (_average_activation <= 0)
            dl.error("_average_activation", "Rectifier average activation must be positive.");
        }
      }
      if (!_autoencoder && _sparsity_beta != 0)
        dl.error("_sparsity_beta", "Sparsity beta can only be used for autoencoder.");
      if (classification && dl.hasOffsetCol())
        dl.error("_offset_column", "Offset is only supported for regression.");
  
      // reason for the error message below is that validation might not have the same horizontalized features as the training data (or different order)
      if (_autoencoder && _activation == Activation.Maxout)
        dl.error("_activation", "Maxout activation is not supported for auto-encoder.");
      if (_max_categorical_features < 1)
        dl.error("_max_categorical_features", "max_categorical_features must be at least 1.");
      if (_col_major)
        dl.error("_col_major", "Deprecated: Column major data handling not supported anymore - not faster.");
      if (!_sparse && _col_major) {
        dl.error("_col_major", "Cannot use column major storage for non-sparse data handling.");
      }
      if (_sparse && _elastic_averaging) {
        dl.error("_elastic_averaging", "Cannot use elastic averaging for sparse data handling.");
      }
      if (expensive) {
        if (!classification && _balance_classes) {
          dl.error("_balance_classes", "balance_classes requires classification.");
        }
        if (_class_sampling_factors != null && !_balance_classes) {
          dl.error("_class_sampling_factors", "class_sampling_factors requires balance_classes to be enabled.");
        }
        if (_replicate_training_data && null != train() && train().byteSize() > 1e10 && H2O.CLOUD.size() > 1) {
          dl.error("_replicate_training_data", "Compressed training dataset takes more than 10 GB, cannot run with replicate_training_data.");
        }
      }
      if (!_elastic_averaging) {
        dl.hide("_elastic_averaging_moving_rate", "Elastic averaging is required for this parameter.");
        dl.hide("_elastic_averaging_regularization", "Elastic averaging is required for this parameter.");
      } else {
        if (_elastic_averaging_moving_rate > 1 || _elastic_averaging_moving_rate < 0)
          dl.error("_elastic_averaging_moving_rate", "Elastic averaging moving rate must be between 0 and 1.");
        if (_elastic_averaging_regularization < 0)
          dl.error("_elastic_averaging_regularization", "Elastic averaging regularization strength must be >= 0.");
      }
      if (_autoencoder && _stopping_metric != ScoreKeeper.StoppingMetric.AUTO && _stopping_metric != ScoreKeeper.StoppingMetric.MSE) {
        dl.error("_stopping_metric", "Stopping metric must either be AUTO or MSE for autoencoder.");
      }
    }
  
    static class Sanity {
      // the following parameters can be modified when restarting from a checkpoint
      transient static private final String[] cp_modifiable = new String[]{
              "_seed",
              "_checkpoint",
              "_epochs",
              "_score_interval",
              "_train_samples_per_iteration",
              "_target_ratio_comm_to_comp",
              "_score_duty_cycle",
              "_score_training_samples",
              "_score_validation_samples",
              "_score_validation_sampling",
              "_classification_stop",
              "_regression_stop",
              "_stopping_rounds",
              "_stopping_metric",
              "_stopping_tolerance",
              "_quiet_mode",
              "_max_confusion_matrix_size",
              "_max_hit_ratio_k",
              "_diagnostics",
              "_variable_importances",
              "_initial_weight_distribution", //will be ignored anyway
              "_initial_weight_scale", //will be ignored anyway
              "_force_load_balance",
              "_replicate_training_data",
              "_shuffle_training_data",
              "_single_node_mode",
              "_fast_mode",
              // Allow modification of the regularization parameters after a checkpoint restart
              "_l1",
              "_l2",
              "_max_w2",
              "_input_dropout_ratio",
              "_hidden_dropout_ratios",
              "_loss",
              "_overwrite_with_best_model",
              "_missing_values_handling",
              "_average_activation",
              "_reproducible",
              "_export_weights_and_biases",
              "_elastic_averaging",
              "_elastic_averaging_moving_rate",
              "_elastic_averaging_regularization",
              "_mini_batch_size"
      };
  
      // the following parameters must not be modified when restarting from a checkpoint
      transient static private final String[] cp_not_modifiable = new String[]{
              "_drop_na20_cols",
              "_response_column",
              "_activation",
              "_use_all_factor_levels",
              "_adaptive_rate",
              "_autoencoder",
              "_rho",
              "_epsilon",
              "_sparse",
              "_sparsity_beta",
              "_col_major",
              "_rate",
              "_rate_annealing",
              "_rate_decay",
              "_momentum_start",
              "_momentum_ramp",
              "_momentum_stable",
              "_nesterov_accelerated_gradient",
              "_ignore_const_cols",
              "_max_categorical_features",
              "_nfolds",
              "_distribution",
              "_tweedie_power"
      };
  
      static void checkCompleteness() {
        for (Field f : DeepLearningParameters.class.getDeclaredFields())
          if (!ArrayUtils.contains(cp_not_modifiable, f.getName())
                  &&
                  !ArrayUtils.contains(cp_modifiable, f.getName())
                  ) {
            if (f.getName().equals("_hidden")) continue;
            if (f.getName().equals("_ignored_columns")) continue;
            throw H2O.unimpl("Please add " + f.getName() + " to either cp_modifiable or cp_not_modifiable");
          }
      }
  
      /**
       * Check that checkpoint continuation is possible
       *
       * @param oldP old DL parameters (from checkpoint)
       * @param newP new DL parameters (user-given, to restart from checkpoint)
       */
      static void checkpoint(final DeepLearningParameters oldP, final DeepLearningParameters newP) {
        checkCompleteness();
        if (newP._nfolds != 0)
          throw new UnsupportedOperationException("nfolds must be 0: Cross-validation is not supported during checkpoint restarts.");
        if ((newP._valid == null) != (oldP._valid == null)) {
          throw new H2OIllegalArgumentException("Presence of validation dataset must agree with the checkpointed model.");
        }
        if (!newP._autoencoder && (newP._response_column == null || !newP._response_column.equals(oldP._response_column))) {
          throw new H2OIllegalArgumentException("Response column (" + newP._response_column + ") is not the same as for the checkpointed model: " + oldP._response_column);
        }
        if (!Arrays.equals(newP._hidden, oldP._hidden)) {
          throw new H2OIllegalArgumentException("Hidden layers (" + Arrays.toString(newP._hidden) + ") is not the same as for the checkpointed model: " + Arrays.toString(oldP._hidden));
        }
        if (!Arrays.equals(newP._ignored_columns, oldP._ignored_columns)) {
          throw new H2OIllegalArgumentException("Ignored columns must be the same as for the checkpointed model.");
        }
  
        //compare the user-given parameters before and after and check that they are not changed
        for (Field fBefore : oldP.getClass().getFields()) {
          if (ArrayUtils.contains(cp_not_modifiable, fBefore.getName())) {
            for (Field fAfter : newP.getClass().getFields()) {
              if (fBefore.equals(fAfter)) {
                try {
                  if (fAfter.get(newP) == null || fBefore.get(oldP) == null || !fBefore.get(oldP).toString().equals(fAfter.get(newP).toString())) { // if either of the two parameters is null, skip the toString()
                    if (fBefore.get(oldP) == null && fAfter.get(newP) == null)
                      continue; //if both parameters are null, we don't need to do anything
                    throw new H2OIllegalArgumentException("Cannot change parameter: '" + fBefore.getName() + "': " + fBefore.get(oldP) + " -> " + fAfter.get(newP));
                  }
                } catch (IllegalAccessException e) {
                  e.printStackTrace();
                }
              }
            }
          }
        }
      }
  
      /**
       * Update the parameters from checkpoint to user-specified
       *
       * @param actualNewP parameters in the model (that will be trained from a checkpoint restart)
       * @param newP       user-specified parameters
       */
      static void update(DeepLearningParameters actualNewP, DeepLearningParameters newP, int nClasses) {
        for (Field fBefore : actualNewP.getClass().getDeclaredFields()) {
          if (ArrayUtils.contains(cp_modifiable, fBefore.getName())) {
            for (Field fAfter : newP.getClass().getDeclaredFields()) {
              if (fBefore.equals(fAfter)) {
                try {
                  if (fAfter.get(newP) == null || fBefore.get(actualNewP) == null || !fBefore.get(actualNewP).toString().equals(fAfter.get(newP).toString())) { // if either of the two parameters is null, skip the toString()
                    if (fBefore.get(actualNewP) == null && fAfter.get(newP) == null)
                      continue; //if both parameters are null, we don't need to do anything
                    if (!actualNewP._quiet_mode)
                      Log.info("Applying user-requested modification of '" + fBefore.getName() + "': " + fBefore.get(actualNewP) + " -> " + fAfter.get(newP));
                    fBefore.set(actualNewP, fAfter.get(newP));
                  }
                } catch (IllegalAccessException e) {
                  e.printStackTrace();
                }
              }
            }
          }
        }
        // update parameters in place to set defaults etc.
        modifyParms(actualNewP, actualNewP, nClasses);
      }
  
      /**
       * Take user-given parameters and turn them into usable, fully populated parameters (e.g., to be used by Neurons during training)
       *
       * @param fromParms      raw user-given parameters from the REST API
       * @param toParms        modified set of parameters, with defaults filled in
       * @param nClasses       number of classes (1 for regression or autoencoder)
       */
      static void modifyParms(DeepLearningParameters fromParms, DeepLearningParameters toParms, int nClasses) {
        if (fromParms._hidden_dropout_ratios == null) {
          if (fromParms._activation == Activation.TanhWithDropout
                  || fromParms._activation == Activation.MaxoutWithDropout
                  || fromParms._activation == Activation.RectifierWithDropout) {
            toParms._hidden_dropout_ratios = new double[fromParms._hidden.length];
            if (!fromParms._quiet_mode)
              Log.info("_hidden_dropout_ratios: Automatically setting all hidden dropout ratios to 0.5.");
            Arrays.fill(toParms._hidden_dropout_ratios, 0.5);
          }
        } else {
          toParms._hidden_dropout_ratios = fromParms._hidden_dropout_ratios.clone();
        }
        if (H2O.CLOUD.size() == 1 && fromParms._replicate_training_data) {
          if (!fromParms._quiet_mode)
            Log.info("_replicate_training_data: Disabling replicate_training_data on 1 node.");
          toParms._replicate_training_data = false;
        }
        if (fromParms._single_node_mode && (H2O.CLOUD.size() == 1 || !fromParms._replicate_training_data)) {
          if (!fromParms._quiet_mode)
            Log.info("_single_node_mode: Disabling single_node_mode (only for multi-node operation with replicated training data).");
          toParms._single_node_mode = false;
        }
        if (!fromParms._use_all_factor_levels && fromParms._autoencoder) {
          if (!fromParms._quiet_mode)
            Log.info("_use_all_factor_levels: Automatically enabling all_factor_levels for auto-encoders.");
          toParms._use_all_factor_levels = true;
        }
        if (fromParms._overwrite_with_best_model && fromParms._nfolds != 0) {
          if (!fromParms._quiet_mode)
            Log.info("_overwrite_with_best_model: Disabling overwrite_with_best_model in combination with n-fold cross-validation.");
          toParms._overwrite_with_best_model = false;
        }
        if (fromParms._adaptive_rate) {
          if (!fromParms._quiet_mode)
            Log.info("_adaptive_rate: Using automatic learning rate. Ignoring the following input parameters: "
                    + "rate, rate_decay, rate_annealing, momentum_start, momentum_ramp, momentum_stable.");
          toParms._rate = 0;
          toParms._rate_decay = 0;
          toParms._rate_annealing = 0;
          toParms._momentum_start = 0;
          toParms._momentum_ramp = 0;
          toParms._momentum_stable = 0;
        } else {
          if (!fromParms._quiet_mode)
            Log.info("_adaptive_rate: Using manual learning rate. Ignoring the following input parameters: "
                    + "rho, epsilon.");
          toParms._rho = 0;
          toParms._epsilon = 0;
        }
        if (fromParms._activation == Activation.Rectifier || fromParms._activation == Activation.RectifierWithDropout) {
          if (fromParms._max_w2 == Float.POSITIVE_INFINITY) {
            if (!fromParms._quiet_mode)
              Log.info("_max_w2: Automatically setting max_w2 to 1000 to keep (unbounded) Rectifier activation in check.");
            toParms._max_w2 = 1e3f;
          }
        }
        if (fromParms._nfolds != 0) {
          if (fromParms._overwrite_with_best_model) {
            if (!fromParms._quiet_mode)
              Log.info("_overwrite_with_best_model: Automatically disabling overwrite_with_best_model, since the final model is the only scored model with n-fold cross-validation.");
            toParms._overwrite_with_best_model = false;
          }
        }
        if (fromParms._autoencoder && fromParms._stopping_metric == ScoreKeeper.StoppingMetric.AUTO) {
          if (!fromParms._quiet_mode)
            Log.info("_stopping_metric: Automatically setting stopping_metric to MSE for autoencoder.");
          toParms._stopping_metric = ScoreKeeper.StoppingMetric.MSE;
        }
  
        // Automatically set the distribution
        if (fromParms._distribution == Distribution.Family.AUTO) {
          // For classification, allow AUTO/bernoulli/multinomial with losses CrossEntropy/Quadratic/Huber/Absolute
          if (nClasses > 1) {
            toParms._distribution = nClasses == 2 ? Distribution.Family.bernoulli : Distribution.Family.multinomial;
          }
          else {
            //regression/autoencoder
            switch(fromParms._loss) {
              case Automatic:
              case Quadratic:
                toParms._distribution = Distribution.Family.gaussian;
                break;
              case Absolute:
                toParms._distribution = Distribution.Family.laplace;
                break;
              case Huber:
                toParms._distribution = Distribution.Family.huber;
                break;
              default:
                throw H2O.unimpl();
            }
          }
        }
  
        if (fromParms._loss == Loss.Automatic) {
          switch (toParms._distribution) {
            case gaussian:
              toParms._loss = Loss.Quadratic;
              break;
            case laplace:
              toParms._loss = Loss.Absolute;
              break;
            case huber:
              toParms._loss = Loss.Huber;
              break;
            case multinomial:
            case bernoulli:
              toParms._loss = Loss.CrossEntropy;
              break;
            case tweedie:
            case poisson:
            case gamma:
              toParms._loss = Loss.Automatic; //deviance
              break;
            default:
              throw H2O.unimpl();
          }
        }
        if (fromParms._reproducible) {
          if (!fromParms._quiet_mode)
            Log.info("_reproducibility: Automatically enabling force_load_balancing, disabling single_node_mode and replicate_training_data\n"
                    + "and setting train_samples_per_iteration to -1 to enforce reproducibility.");
          toParms._force_load_balance = true;
          toParms._single_node_mode = false;
          toParms._train_samples_per_iteration = -1;
          toParms._replicate_training_data = false; //there's no benefit from having multiple nodes compute the exact same thing, and then average it back to the same
        }
      }
    }
  
  }
}
<|MERGE_RESOLUTION|>--- conflicted
+++ resolved
@@ -300,20 +300,12 @@
       assert (row < table.getRowDim());
       assert (col < table.getColDim());
       DateTimeFormatter fmt = DateTimeFormat.forPattern("yyyy-MM-dd HH:mm:ss");
-<<<<<<< HEAD
-      table.set(row, col++, fmt.print(si.time_stamp));
-      table.set(row, col++, PrettyPrint.msecs(si.training_time_ms, true));
-      int speed = (int)(si.training_samples / ((si.training_time_ms - scoring_time)/ 1e3));
-      //assert(speed >= 0) : "Speed should not be negative! " + speed + " = (int)(" + si.training_samples + "/((" + si.training_time_ms + "-" + scoring_time + ")/1e3)";
-      table.set(row, col++, si.training_time_ms == 0 ? null : (String.format("%d", speed) + " rows/sec"));
-=======
       table.set(row, col++, fmt.print(si.time_stamp_ms));
       table.set(row, col++, PrettyPrint.msecs(si.total_training_time_ms, true));
 //      Log.info("1st speed: (samples: " + si.training_samples + ", total_run_time: " + si.total_training_time_ms + ", total_scoring_time: " + si.total_scoring_time_ms + ", total_setup_time: " + si.total_setup_time_ms + ")");
       int speed = (int)(si.training_samples / ((si.total_training_time_ms - si.total_scoring_time_ms - si.total_setup_time_ms)/ 1e3));
       assert(speed >= 0) : "Speed should not be negative! " + speed + " = (int)(" + si.training_samples + "/((" + si.total_training_time_ms + "-" + si.total_scoring_time_ms + "-" + si.total_setup_time_ms+")/1e3)";
       table.set(row, col++, si.total_training_time_ms == 0 ? null : (String.format("%d", speed) + " rows/sec"));
->>>>>>> 343bf822
       table.set(row, col++, si.epoch_counter);
       table.set(row, col++, si.iterations);
       table.set(row, col++, si.training_samples);
@@ -505,15 +497,6 @@
 
   /**
    * Score this DeepLearning model
-<<<<<<< HEAD
-   * @param ftrain potentially downsampled training data for scoring
-   * @param ftest  potentially downsampled validation data for scoring
-   * @param job_key key of the owning job
-   * @param iteration Map/Reduce iteration count
-   * @return true if model building is ongoing
-   */
-  boolean doScoring(Frame ftrain, Frame ftest, Key<Job> job_key, int iteration, boolean finalScoring) {
-=======
    * @param fTrain potentially downsampled training data for scoring
    * @param fTest  potentially downsampled validation data for scoring
    * @param jobKey key of the owning job
@@ -521,8 +504,7 @@
    * @param iteration Map/Reduce iteration count
    * @return true if model building is ongoing
    */
-  boolean doScoring(Frame fTrain, Frame fTest, Key jobKey, Key progressKey, int iteration, boolean finalScoring) {
->>>>>>> 343bf822
+  boolean doScoring(Frame fTrain, Frame fTest, Key<Job> jobKey, int iteration, boolean finalScoring) {
     final long now = System.currentTimeMillis();
     final double time_since_last_iter = now - _timeLastIterationEnter;
     updateTiming(jobKey);
@@ -564,15 +546,7 @@
     if( !keep_running ||
         (sinceLastScore > get_params()._score_interval *1000 //don't score too often
             &&(double)(_timeLastScoreEnd-_timeLastScoreStart)/sinceLastScore < get_params()._score_duty_cycle) ) { //duty cycle
-<<<<<<< HEAD
-      job_key.get().update(0,"Scoring on " + ftrain.numRows() + " training samples" + (ftest != null ? (", " + ftest.numRows() + " validation samples") : "") );
-=======
-      if (progressKey != null) {
-        new Job.ProgressUpdate("Scoring on " + fTrain.numRows() + " training samples" +
-            (fTest != null ? (", " + fTest.numRows() + " validation samples") : "")
-        ).fork(progressKey);
-      }
->>>>>>> 343bf822
+      jobKey.get().update(0,"Scoring on " + fTrain.numRows() + " training samples" +(fTest != null ? (", " + fTest.numRows() + " validation samples") : ""));
       final boolean printme = !get_params()._quiet_mode;
       _timeLastScoreStart = System.currentTimeMillis();
       model_info().computeStats(); //might not be necessary, but is done to be certain that numbers are good
@@ -735,46 +709,25 @@
       update(jobKey);
       return false;
     }
-<<<<<<< HEAD
-    progressUpdate(job_key, keep_running);
-    update(job_key);
-    return keep_running;
-  }
-
-  private void progressUpdate(Key<Job> job_key, boolean keep_running) {
-    long now = System.currentTimeMillis();
-    Job job = job_key.get();
-    long timeSinceEntering = now - _timeLastIterationEnter;
-    double progress = job.progress();
-    int speed = (int)(model_info().get_processed_total() * 1000. / ((total_run_time + timeSinceEntering) - total_scoring_time));
-//    assert(speed >= 0);
-=======
-    progressUpdate(progressKey, jobKey, keep_running);
+    progressUpdate(jobKey, keep_running);
     update(jobKey);
     return keep_running;
   }
 
-  private void progressUpdate(Key progressKey, Key job_key, boolean keep_running) {
+  private void progressUpdate(Key<Job> job_key, boolean keep_running) {
     updateTiming(job_key);
-    Job.Progress prog = DKV.getGet(progressKey);
-    double progress = prog == null ? 0 : prog.progress();
+    Job job = job_key.get();
+    double progress = job.progress();
 //    Log.info("2nd speed: (samples: " + model_info().get_processed_total() + ", total_run_time: " + total_training_time_ms + ", total_scoring_time: " + total_scoring_time_ms + ", total_setup_time: " + total_setup_time_ms + ")");
     int speed = (int)(model_info().get_processed_total() * 1000. / (total_training_time_ms -total_scoring_time_ms-total_setup_time_ms));
     assert(speed >= 0) : "negative speed computed! (total_run_time: " + total_training_time_ms + ", total_scoring_time: " + total_scoring_time_ms + ", total_setup_time: " + total_setup_time_ms + ")";
->>>>>>> 343bf822
     String msg =
             "Iterations: " + String.format("%,d", iterations)
             + ". Epochs: " + String.format("%g", epoch_counter)
             + ". Speed: " + String.format("%,d", speed) + " samples/sec."
-<<<<<<< HEAD
-            + (progress == 0 ? "" : " Estimated time left: " + PrettyPrint.msecs((long) (total_run_time * (1. - progress) / progress), true));
+            + (progress == 0 ? "" : " Estimated time left: " + PrettyPrint.msecs((long) (total_training_time_ms * (1. - progress) / progress), true));
     job.update(actual_train_samples_per_iteration,msg); //mark the amount of work done for the progress bar
-=======
-            + (progress == 0 ? "" : " Estimated time left: " + PrettyPrint.msecs((long) (total_training_time_ms * (1. - progress) / progress), true));
-    ((Job) DKV.getGet(job_key)).update(actual_train_samples_per_iteration); //mark the amount of work done for the progress bar
-    if (progressKey != null) new Job.ProgressUpdate(msg).fork(progressKey); //update the message for the progress bar
     long now = System.currentTimeMillis();
->>>>>>> 343bf822
     long sinceLastPrint = now -_timeLastPrintStart;
     if (!keep_running || sinceLastPrint > get_params()._score_interval * 1000) { //print this after every score_interval, not considering duty cycle
       _timeLastPrintStart = now;
@@ -1897,7 +1850,7 @@
      * Activation functions
      */
     public enum Activation {
-      Tanh, TanhWithDropout, Rectifier, RectifierWithDropout, Maxout, MaxoutWithDropout
+      Tanh, TanhWithDropout, Rectifier, RectifierWithDropout, Maxout, MaxoutWithDropout, ExpRectifier, ExpRectifierWithDropout
     }
   
     /**
@@ -1948,13 +1901,13 @@
         }
       }
   
-      if (_activation != Activation.TanhWithDropout && _activation != Activation.MaxoutWithDropout && _activation != Activation.RectifierWithDropout) {
+      if (_activation != Activation.TanhWithDropout && _activation != Activation.MaxoutWithDropout && _activation != Activation.RectifierWithDropout && _activation != Activation.ExpRectifierWithDropout) {
         dl.hide("_hidden_dropout_ratios", "hidden_dropout_ratios requires a dropout activation function.");
       }
       if (_hidden_dropout_ratios != null) {
         if (_hidden_dropout_ratios.length != _hidden.length) {
           dl.error("_hidden_dropout_ratios", "Must have " + _hidden.length + " hidden layer dropout ratios.");
-        } else if (_activation != Activation.TanhWithDropout && _activation != Activation.MaxoutWithDropout && _activation != Activation.RectifierWithDropout) {
+        } else if (_activation != Activation.TanhWithDropout && _activation != Activation.MaxoutWithDropout && _activation != Activation.RectifierWithDropout && _activation != Activation.ExpRectifierWithDropout) {
           if (!_quiet_mode)
             dl.hide("_hidden_dropout_ratios", "Ignoring hidden_dropout_ratios because a non-dropout activation function was specified.");
         } else if (ArrayUtils.maxValue(_hidden_dropout_ratios) >= 1 || ArrayUtils.minValue(_hidden_dropout_ratios) < 0) {
@@ -2059,7 +2012,7 @@
       if (_score_validation_samples < 0)
         dl.error("_score_validation_samples", "Number of training samples for scoring must be >= 0 (0 for all).");
       if (_autoencoder && _sparsity_beta > 0) {
-        if (_activation == Activation.Tanh || _activation == Activation.TanhWithDropout) {
+        if (_activation == Activation.Tanh || _activation == Activation.TanhWithDropout || _activation == Activation.ExpRectifier || _activation == Activation.ExpRectifierWithDropout) {
           if (_average_activation >= 1 || _average_activation <= -1)
             dl.error("_average_activation", "Tanh average activation must be in (-1,1).");
         } else if (_activation == Activation.Rectifier || _activation == Activation.RectifierWithDropout) {
@@ -2281,7 +2234,9 @@
         if (fromParms._hidden_dropout_ratios == null) {
           if (fromParms._activation == Activation.TanhWithDropout
                   || fromParms._activation == Activation.MaxoutWithDropout
-                  || fromParms._activation == Activation.RectifierWithDropout) {
+                  || fromParms._activation == Activation.RectifierWithDropout
+                  || fromParms._activation == Activation.ExpRectifierWithDropout
+              ) {
             toParms._hidden_dropout_ratios = new double[fromParms._hidden.length];
             if (!fromParms._quiet_mode)
               Log.info("_hidden_dropout_ratios: Automatically setting all hidden dropout ratios to 0.5.");
