--- conflicted
+++ resolved
@@ -8,81 +8,6 @@
 import random
 
 def init_err_casesKmeans():
-<<<<<<< HEAD
-    # Connect to a pre-existing cluster
-      # connect to localhost:54321
-
-    # Log.info("Importing benign.csv data...\n")
-    benign_h2o = h2o.import_file(path=tests.locate("smalldata/logreg/benign.csv"))
-    #benign_h2o.summary()
-    numcol = benign_h2o.ncol
-    numrow = benign_h2o.nrow
-
-    # Log.info("Non-numeric entry that isn't 'Random', 'PlusPlus', or 'Furthest'")
-    try:
-        h2o.kmeans(x=benign_h2o, k=5, init='Test123')
-        assert False, "expected an error"
-    except EnvironmentError:
-        assert True
-
-    # Log.info("Empty list, tuple, or dictionary")
-    try:
-        h2o.kmeans(x=benign_h2o, k=0, user_points=[])
-        assert False, "expected an error"
-    except EnvironmentError:
-        assert True
-
-    try:
-        h2o.kmeans(x=benign_h2o, k=0, user_points=())
-        assert False, "expected an error"
-    except EnvironmentError:
-        assert True
-
-    try:
-        h2o.kmeans(x=benign_h2o, k=0, user_points={})
-        assert False, "expected an error"
-    except EnvironmentError:
-        assert True
-
-    # Log.info("Number of columns doesn't equal training set's")
-    start_small = [[random.gauss(0,1) for c in range(numcol-2)] for r in range(5)]
-    start_large = [[random.gauss(0,1) for c in range(numcol+2)] for r in range(5)]
-
-    try:
-        h2o.kmeans(x=benign_h2o, k=5, user_points=h2o.H2OFrame.fromPython(start_small))
-        assert False, "expected an error"
-    except EnvironmentError:
-        assert True
-
-    try:
-        h2o.kmeans(x=benign_h2o, k=5, user_points=h2o.H2OFrame.fromPython(start_large))
-        assert False, "expected an error"
-    except EnvironmentError:
-        assert True
-
-    # Log.info("Number of rows exceeds training set's")
-    start = [[random.gauss(0,1) for c in range(numcol)] for r in range(numrow+2)]
-    try:
-        h2o.kmeans(x=benign_h2o, k=numrow+2, user_points=h2o.H2OFrame.fromPython(start))
-        assert False, "expected an error"
-    except EnvironmentError:
-        assert True
-
-    # Nones are replaced with mean of a column in H2O. Not sure about Inf.
-    # Log.info("Any entry is NA, NaN, or Inf")
-    start = [[random.gauss(0,1) for c in range(numcol)] for r in range(3)]
-    for x in ["NA", "NaN", "Inf", "-Inf"]:
-        start_err = start[:]
-        start_err[1][random.randint(0,numcol-1)] = x
-        h2o.kmeans(x=benign_h2o, k=3, user_points=h2o.H2OFrame.fromPython(start_err))
-
-    # Duplicates will affect sampling probability during initialization.
-    # Log.info("Duplicate initial clusters specified")
-    start = [[random.gauss(0,1) for c in range(numcol)] for r in range(3)]
-    start[2] = start[0]
-    h2o.kmeans(x=benign_h2o, k=3, user_points=h2o.H2OFrame.fromPython(start))
-  
-=======
   # Connect to a pre-existing cluster
   # connect to localhost:54321
 
@@ -159,7 +84,6 @@
 
 
 
->>>>>>> 7e9457a9
 if __name__ == "__main__":
   pyunit_utils.standalone_test(init_err_casesKmeans)
 else:
