import sys
sys.path.insert(1,"../../")
import h2o
from tests import pyunit_utils



import random
import numpy as np

def mmult():
    data = [[random.uniform(-10000,10000)] for c in range(100)]
<<<<<<< HEAD
    h2o_data = h2o.H2OFrame.fromPython(data)
=======
    h2o_data = h2o.H2OFrame(python_obj=zip(*data))
>>>>>>> 7e9457a9
    np_data = np.array(data)

    h2o_mm = h2o_data.mult(h2o_data.transpose())
    np_mm = np.dot(np_data, np.transpose(np_data))

    for x in range(10):
        for y in range(10):
            r = random.randint(0,99)
            c = random.randint(0,99)
            h2o_val = h2o_mm[r,c]
            np_val = np_mm[r][c]
            assert abs(h2o_val - np_val) < 1e-06, "check unsuccessful! h2o computed {0} and numpy computed {1}. expected " \
                                                  "equal quantile values between h2o and numpy".format(h2o_val,np_val)



if __name__ == "__main__":
    pyunit_utils.standalone_test(mmult)
else:
    mmult()<|MERGE_RESOLUTION|>--- conflicted
+++ resolved
@@ -10,11 +10,7 @@
 
 def mmult():
     data = [[random.uniform(-10000,10000)] for c in range(100)]
-<<<<<<< HEAD
-    h2o_data = h2o.H2OFrame.fromPython(data)
-=======
     h2o_data = h2o.H2OFrame(python_obj=zip(*data))
->>>>>>> 7e9457a9
     np_data = np.array(data)
 
     h2o_mm = h2o_data.mult(h2o_data.transpose())
