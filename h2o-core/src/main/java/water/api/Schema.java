package water.api;

import hex.schemas.ModelBuilderSchema;
import org.reflections.Reflections;
import water.*;
import water.exceptions.H2OIllegalArgumentException;
import water.exceptions.H2OKeyNotFoundArgumentException;
import water.exceptions.H2ONotFoundArgumentException;
import water.fvec.Frame;
import water.util.*;

import java.lang.reflect.*;
import java.util.*;
import java.util.regex.Matcher;
import java.util.regex.Pattern;


/**
 * Base Schema class; all REST API Schemas inherit from here.
 * <p>
 * The purpose of Schemas is to provide a stable, versioned interface to
 * the functionality in H2O, which allows the back end implementation to
 * change rapidly without breaking REST API clients such as the Web UI
 * and R and Python bindings.  Schemas also allow for functionality which exposes the
 * schema metadata to clients, allowing them to do service discovery and
 * to adapt dynamically to new H2O functionality, e.g. to be able to call
 * any ModelBuilder, even new ones written since the client was built,
 * without knowing any details about the specific algo.
 * <p>
 * In most cases, Java developers who wish to expose new functionality through the
 * REST API will need only to define their schemas with the fields that they
 * wish to expose, adding @API annotations to denote the field metadata.
 * Their fields will be copied back and forth through the reflection magic in this
 * class.  If there are fields they have to adapt between the REST API representation
 * and the back end this can be done piecemeal by overriding the fill* methods, calling
 * the versions in super, and making only those changes that are absolutely necessary.
 * A lot of work has gone into avoiding boilerplate code.
 * <p>
 * Schemas are versioned for stability.  When you look up the schema for a given impl
 * object or class you supply a version number.  If a schema for that version doesn't
 * exist then the versions are searched in reverse order.  For example, if you ask for
 * version 5 and the highest schema version for that impl class is 3 then V3 will be returned.
 * This allows us to move to higher versions without having to write gratuitous new schema
 * classes for the things that haven't changed in the new version.
 * <p>
 * The current version can be found by calling
 * Schema.getHighestSupportedVersion(). For schemas that are still in flux
 * because development is ongoing we also support an EXPERIMENTAL_VERSION, which
 * indicates that there are no interface stability guarantees between H2O versions.
 * Eventually these schemas will move to a normal, stable version number.  Call
 * Schema.getExperimentalVersion() to find the experimental version number (99 as
 * of this writing).
 * <p>
 * Schema names must be unique within an application in a single namespace.  The
 * class getSimpleName() is used as the schema name.  During Schema discovery and
 * registration there are checks to ensure that the names are unique.
 * <p>
 * Most schemas have a 1-to-1 mapping to an Iced implementation object, aka the "impl"
 * or implementation class.  This class is specified as a type parameter to the Schema class.
 * This type parameter is used by reflection magic to avoid a large amount of boilerplate
 * code.
 * <p>
 * Both the Schema and the Iced object may have children, or (more often) not.
 * Occasionally, e.g. in the case of schemas used only to handle HTTP request
 * parameters, there will not be a backing impl object and the Schema will be
 * parameterized by Iced.
 * <p>
 * Other than Schemas backed by Iced this 1-1 mapping is enforced: a check at Schema
 * registration time ensures that at most one Schema is registered for each Iced class.
 * This 1-1 mapping allows us to have generic code here in the Schema class which does
 * all the work for common cases.  For example, one can write code which accepts any
 * Schema instance and creates and fills an instance of its associated impl class:
 * {@code
 * I impl = schema.createAndFillImpl();
 * }
 * <p>
 * Schemas have a State section (broken into Input, Output and InOut fields)
 * and an Adapter section.  The adapter methods fill the State to and from the
 * Iced impl objects and from HTTP request parameters.  In the simple case, where
 * the backing object corresponds 1:1 with the Schema and no adapting need be
 * done, the methods here in the Schema class will do all the work based on
 * reflection.  In that case your Schema need only contain the fields you wish
 * to expose, and no adapter code.
 * <p>
 * Methods here allow us to convert from Schema to Iced (impl) and back in a
 * flexible way.  The default behaviour is to map like-named fields back and
 * forth, often with some default type conversions (e.g., a Keyed object like a
 * Model will be automagically converted back and forth to a Key).
 * Subclasses can override methods such as fillImpl or fillFromImpl to
 * provide special handling when adapting from schema to impl object and back.
 * Usually they will want to call super to get the default behavior, and then
 * modify the results a bit (e.g., to map differently-named fields, or to
 * compute field values).
 * <p>
 * Schema Fields must have a single @API annotation describing their direction
 * of operation and any other properties such as "required".  Fields are
 * API.Direction.INPUT by default.  Transient and static fields are ignored.
 * <p>
 * Most Java developers need not be concerned with the details that follow, because the
 * framework will make these calls as necessary.
 * <p>
 * Some use cases:
 * <p>
 * To find and create an instance of the appropriate schema for an Iced object, with the
 * given version or the highest previous version:<pre>
 * Schema s = Schema.schema(6, impl);
 * </pre>
 * <p>
 * To create a schema object and fill it from an existing impl object (the common case):<pre>
 * S schema = MySchemaClass(version).fillFromImpl(impl);</pre>
 * or more generally:
 * <pre>
 * S schema = Schema(version, impl).fillFromImpl(impl);</pre>
 * To create an impl object and fill it from an existing schema object (the common case):
 * <pre>
 * I impl = schema.createImpl(); // create an empty impl object and any empty children
 * schema.fillImpl(impl);        // fill the empty impl object and any children from the Schema and its children</pre>
 * or
 * <pre>
 * I impl = schema.createAndFillImpl();  // helper which does schema.fillImpl(schema.createImpl())</pre>
 * <p>
 * Schemas that are used for HTTP requests are filled with the default values of their impl
 * class, and then any present HTTP parameters override those default values.
 * <p>
 * To create a schema object filled from the default values of its impl class and then
 * overridden by HTTP request params:
 * <pre>
 * S schema = MySchemaClass(version);
 * I defaults = schema.createImpl();
 * schema.fillFromImpl(defaults);
 * schema.fillFromParms(parms);
 * </pre>
 * or more tersely:
 * <pre>
 * S schema = MySchemaClass(version).fillFromImpl(schema.createImpl()).fillFromParms(parms);
 * </pre>
 * @see Meta#getSchema_version()
 * @see Meta#getSchema_name()
 * @see Meta#getSchema_type()
 * @see water.api.API
 */
public class Schema<I extends Iced, S extends Schema<I,S>> extends Iced {
  private transient Class<I> _impl_class = getImplClass(); // see getImplClass()
  private static final int HIGHEST_SUPPORTED_VERSION = 3;
  private static final int EXPERIMENTAL_VERSION = 99;

  /**
   * Metadata for a Schema, including the version, name and type.  This information is included in all REST API
   * responses as a field in the Schema so that the payloads are self-describing, and it is also available through
   * the /Metadata/schemas REST API endpoint for the purposes of REST service discovery.
   */
  public static final class Meta extends Iced {
    ////////////////////////////////////////////////////////////////////////////////////////////////////////////////////////////////
    // CAREFUL: This class has its own JSON serializer.  If you add a field here you probably also want to add it to the serializer!
    ////////////////////////////////////////////////////////////////////////////////////////////////////////////////////////////////

    /**
     * Get the version number of this schema, for example 3 or 99. Note that 99 is the "experimental" version, meaning that
     * there are no stability guarantees between H2O versions.
     */
    @API(help="Version number of this Schema.  Must not be changed after creation (treat as final).", direction=API.Direction.OUTPUT)
    private int schema_version;

    /** Get the simple schema (class) name, for example DeepLearningParametersV3.  Must not be changed after creation (treat as final).  */
    @API(help="Simple name of this Schema.  NOTE: the schema_names form a single namespace.", direction=API.Direction.OUTPUT)
    private String schema_name;

    /** Get the simple name of H2O type that this Schema represents, for example DeepLearningParameters. */
    @API(help="Simple name of H2O type that this Schema represents.  Must not be changed after creation (treat as final).", direction=API.Direction.OUTPUT)
    private String schema_type; // subclasses can redefine this

    /** Default constructor used only for newInstance() in generic reflection-based code. */
    public Meta() {}

    /** Standard constructor which supplies all the fields.  The fields should be treated as immutable once set. */
    public Meta(int version, String name, String type) {
      this.schema_version = version;
      this.schema_name = name;
      this.schema_type = type;
    }

    /**
     * Get the version number of this schema, for example 3 or 99. Note that 99 is the "experimental" version,
     * meaning that there are no stability guarantees between H2O versions.
     */
    public int getSchema_version() {
      return schema_version;
    }

    /** Get the simple schema (class) name, for example DeepLearningParametersV3. */
    public String getSchema_name() {
      return schema_name;
    }

    /** Get the simple name of the H2O type that this Schema represents, for example DeepLearningParameters. */
    public String getSchema_type() {
      return schema_type;
    }

    /** Set the simple name of the H2O type that this Schema represents, for example Key&lt;Frame&gt;. NOTE: using this is a hack and should be avoided. */
    protected void setSchema_type(String schema_type) {
      this.schema_type = schema_type;
    }

    // TODO: make private in Iced:
    /** Override the JSON serializer to prevent a recursive loop in AutoBuffer.  User code should not call this, and soon it should be made protected. */
    @Override
    public final water.AutoBuffer writeJSON_impl(water.AutoBuffer ab) {
      // Overridden because otherwise we get in a recursive loop trying to serialize this$0.
      ab.putJSON4("schema_version", schema_version)
        .put1(',').putJSONStr("schema_name", schema_name)
        .put1(',').putJSONStr("schema_type", schema_type);
      return ab;
    }
  }

  @API(help="Metadata on this schema instance, to make it self-describing.", direction=API.Direction.OUTPUT)
  private Meta __meta = null;

  /** Get the metadata for this schema instance which makes it self-describing when serialized to JSON. */
  protected Meta get__meta() {
    return __meta;
  }

  // Registry which maps a simple schema name to its class.  NOTE: the simple names form a single namespace.
  // E.g., "DeepLearningParametersV2" -> hex.schemas.DeepLearningV2.DeepLearningParametersV2
  private static Map<String, Class<? extends Schema>> schemas = new HashMap<>();

  // Registry which maps a Schema simpleName to its Iced Class.
  // E.g., "DeepLearningParametersV2" -> hex.deeplearning.DeepLearning.DeepLearningParameters
  private static Map<String, Class<? extends Iced>> schema_to_iced = new HashMap<>();

  // Registry which maps an Iced simpleName (type) and schema_version to its Schema Class.
  // E.g., (DeepLearningParameters, 2) -> "DeepLearningParametersV2"
  //
  // Note that iced_to_schema gets lazily filled if a higher version is asked for than is
  // available (e.g., if the highest version of Frame is FrameV2 and the client asks for
  // the schema for (Frame, 17) then FrameV2 will be returned, and all the mappings between
  // 17 and 3 will get added to the Map.
  private static Map<Pair<String, Integer>, Class<? extends Schema>> iced_to_schema = new HashMap<>();

  /**
   * Default constructor; triggers lazy schema registration.
   * @throws water.exceptions.H2OFailException if there is a name collision or there is more than one schema which maps to the same Iced class
   */
  public Schema() {
    String name = this.getClass().getSimpleName();
    int version = extractVersion(name);
    String type = _impl_class.getSimpleName();

    __meta = new Meta(version, name, type);

    if (null == schema_to_iced.get(name)) {
      Log.debug("Registering schema: " + name + " schema_version: " + version + " with Iced class: " + _impl_class.toString());
      if (null != schemas.get(name))
        throw H2O.fail("Found a duplicate schema name in two different packages: " + schemas.get(name) + " and: " + this.getClass().toString());

      schemas.put(name, this.getClass());
      schema_to_iced.put(name, _impl_class);

      if (_impl_class != Iced.class) {
        Pair versioned = new Pair(type, version);
        // Check for conflicts
        if (null != iced_to_schema.get(versioned)) {
          throw H2O.fail("Found two schemas mapping to the same Iced class with the same version: " + iced_to_schema.get(versioned) + " and: " + this.getClass().toString() + " both map to version: " + version + " of Iced class: " + _impl_class);
        }
        iced_to_schema.put(versioned, this.getClass());
      }
    }
  }

  private static Pattern _version_pattern = null;
  /** Extract the version number from the schema class name.  Returns -1 if there's no version number at the end of the classname. */
  private static int extractVersion(String clz_name) {
    if (null == _version_pattern) // can't just use a static initializer
      _version_pattern = Pattern.compile(".*V(\\d+)");
    Matcher m =  _version_pattern.matcher(clz_name);
    if (! m.matches()) return -1;
    return Integer.valueOf(m.group(1));
  }

  /**
   * Get the version number of this schema, for example 3 or 99. Note that 99 is the "experimental" version, meaning that
   * there are no stability guarantees between H2O versions.
   */
  public int getSchemaVersion() {
    return __meta.schema_version;
  }


  private static int latest_version = -1;
  /**
   * Get the highest schema version number that we've encountered during schema registration.
   */
  public final static int getLatestVersion() {
    return latest_version;
  }

  /**
   * Get the highest schema version that we support.  This bounds the search for a schema if we haven't yet
   * registered all schemas and don't yet know the latest_version.
   */
  public final static int getHighestSupportedVersion() {
    return HIGHEST_SUPPORTED_VERSION;
   }

  /**
   * Get the experimental schema version, which indicates that a schema is not guaranteed stable between H2O releases.
   */
  public final static int getExperimentalVersion() {
    return EXPERIMENTAL_VERSION;
  }

  /**
   * Register the given schema class.
   * @throws water.exceptions.H2OFailException if there is a name collision, if the type parameters are bad, or if the version is bad
   */
  private static void register(Class<? extends Schema> clz) {
    synchronized(clz) {
      // Was there a race to get here?  If so, return.
      Class<? extends Schema> existing = schemas.get(clz.getSimpleName());
      if (null != existing) {
        if (clz != existing)
          throw H2O.fail("Two schema classes have the same simpleName; this is not supported: " + clz + " and " + existing + ".");
        return;
      }

      // Check that the Schema has the correct type parameters:
      if (clz.getGenericSuperclass() instanceof ParameterizedType) {
        Type[] schema_type_parms = ((ParameterizedType) (clz.getGenericSuperclass())).getActualTypeArguments();
        if (schema_type_parms.length < 2)
          throw H2O.fail("Found a Schema that does not pass at least two type parameters.  Each Schema needs to be parameterized on the backing class (if any, or Iced if not) and itself: " + clz);
        Class parm0 = ReflectionUtils.findActualClassParameter(clz, 0);
        if (!Iced.class.isAssignableFrom(parm0))
          throw H2O.fail("Found a Schema with bad type parameters.  First parameter is a subclass of Iced.  Each Schema needs to be parameterized on the backing class (if any, or Iced if not) and itself: " + clz + ".  Second parameter is of class: " + parm0);
        if (Schema.class.isAssignableFrom(parm0))
          throw H2O.fail("Found a Schema with bad type parameters.  First parameter is a subclass of Schema.  Each Schema needs to be parameterized on the backing class (if any, or Iced if not) and itself: " + clz + ".  Second parameter is of class: " + parm0);

        Class parm1 = ReflectionUtils.findActualClassParameter(clz, 1);
        if (!Schema.class.isAssignableFrom(parm1))
          throw H2O.fail("Found a Schema with bad type parameters.  Second parameter is not a subclass of Schema.  Each Schema needs to be parameterized on the backing class (if any, or Iced if not) and itself: " + clz + ".  Second parameter is of class: " + parm1);
      } else {
        throw H2O.fail("Found a Schema that does not have a parameterized superclass.  Each Schema needs to be parameterized on the backing class (if any, or Iced if not) and itself: " + clz);
      }

      int version = extractVersion(clz.getSimpleName());
      if (version > getHighestSupportedVersion() && version != EXPERIMENTAL_VERSION)
        throw H2O.fail("Found a schema with a version higher than the highest supported version; you probably want to bump the highest supported version: " + clz);

      // NOTE: we now allow non-versioned schemas, for example base classes like ModelMetricsBase, so that we can fetch the metadata for them.
      if (version > -1 && version != EXPERIMENTAL_VERSION) {
        // Track highest version of all schemas; only valid after all are registered at startup time.
        if (version > HIGHEST_SUPPORTED_VERSION)
          throw H2O.fail("Found a schema with a version greater than the highest supported version of: " + getHighestSupportedVersion() + ": " + clz);

        if (version > latest_version) {
          synchronized (Schema.class) {
            if (version > latest_version) latest_version = version;
          }
        }
      }

      Schema s = null;
      try {
        s = clz.newInstance();
      } catch (Exception e) {
        Log.err("Failed to instantiate schema class: " + clz + " because: " + e);
      }
      if (null != s) {
        Log.debug("Registered Schema: " + clz.getSimpleName());

        // Validate the fields:
        SchemaMetadata meta = new SchemaMetadata(s);
        for (SchemaMetadata.FieldMetadata field_meta : meta.fields) {
          String name = field_meta.name;

          if ("__meta".equals(name) || "__http_status".equals(name) || "_exclude_fields".equals(name) || "_include_fields".equals(name))
            continue;
          if ("Gini".equals(name)) // proper name
            continue;

          if (name.endsWith("AUC")) // trainAUC, validAUC
            continue;

          // TODO: remove after we move these into a TwoDimTable:
          if ("F0point5".equals(name) || "F0point5_for_criteria".equals(name) || "F1_for_criteria".equals(name) || "F2_for_criteria".equals(name))
            continue;

          if (name.startsWith("_"))
            Log.warn("Found schema field which violates the naming convention; name starts with underscore: " + meta.name + "." + name);
          if (!name.equals(name.toLowerCase()) && !name.equals(name.toUpperCase())) // allow AUC but not residualDeviance
            Log.warn("Found schema field which violates the naming convention; name has mixed lowercase and uppercase characters: " + meta.name + "." + name);
        }
      }
    }
  }

  /**
   * Create an appropriate implementation object and any child objects but does not fill them.
   * The standard purpose of a createImpl without a fillImpl is to be able to get the default
   * values for all the impl's fields.
   * <p>
   * For objects without children this method does all the required work. For objects
   * with children the subclass will need to override, e.g. by calling super.createImpl()
   * and then calling createImpl() on its children.
   * <p>
   * Note that impl objects for schemas which override this method don't need to have
   * a default constructor (e.g., a Keyed object constructor can still create and set
   * the Key), but they must not fill any fields which can be filled later from the schema.
   * <p>
   * TODO: We could handle the common case of children with the same field names here
   * by finding all of our fields that are themselves Schemas.
   * @throws H2OIllegalArgumentException if Class.newInstance fails
   */
  public I createImpl() {
    try {
      return this.getImplClass().newInstance();
    }
    catch (Exception e) {
      String msg = "Exception instantiating implementation object of class: " + this.getImplClass().toString() + " for schema class: " + this.getClass();
      Log.err(msg + ": " + e);
      H2OIllegalArgumentException heae = new H2OIllegalArgumentException(msg);
      heae.initCause(e);
      throw heae;
    }
  }

  /** Fill an impl object and any children from this schema and its children. If a schema doesn't need to adapt any fields if does not need to override this method. */
  public I fillImpl(I impl) {
    PojoUtils.copyProperties(impl, this, PojoUtils.FieldNaming.CONSISTENT); // TODO: make field names in the impl classes consistent and remove
    PojoUtils.copyProperties(impl, this, PojoUtils.FieldNaming.DEST_HAS_UNDERSCORES);
    return impl;
  }

  /** Convenience helper which creates and fills an impl object from this schema. */
  final public I createAndFillImpl() {
    return this.fillImpl(this.createImpl());
  }

  /** Fill this Schema from the given implementation object. If a schema doesn't need to adapt any fields if does not need to override this method. */
  public S fillFromImpl(I impl) {
    PojoUtils.copyProperties(this, impl, PojoUtils.FieldNaming.ORIGIN_HAS_UNDERSCORES);
    PojoUtils.copyProperties(this, impl, PojoUtils.FieldNaming.CONSISTENT);  // TODO: make field names in the impl classes consistent and remove
    return (S)this;
  }

  /** Return the class of the implementation type parameter I for the given Schema class. Used by the metadata facilities and the reflection-base field-copying magic in PojoUtils. */
  public static Class<? extends Iced> getImplClass(Class<? extends Schema> clz) {
    Class<? extends Iced> impl_class = (Class<? extends Iced>)ReflectionUtils.findActualClassParameter(clz, 0);
    if (null == impl_class)
      Log.warn("Failed to find an impl class for Schema: " + clz);
    return impl_class;
  }

  /** Return the class of the implementation type parameter I for this Schema.  Used by generic code which deals with arbitrary schemas and their backing impl classes. */
  public Class<I> getImplClass() {
    if (null == _impl_class)
      _impl_class = (Class<I>) ReflectionUtils.findActualClassParameter(this.getClass(), 0);

    if (null == _impl_class)
      Log.warn("Failed to find an impl class for Schema: " + this.getClass());

    return _impl_class;
  }

  /**
   * Fill this Schema from a set of (generally HTTP) parameters.
   * <p>
   * Using reflection this process determines the type of the target field and
   * conforms the types if possible.  For example, if the field is a Keyed type
   * the name (ID) will be looked up in the DKV and mapped appropriately.
   * <p>
   * The process ignores parameters which are not fields in the schema, and it
   * verifies that all fields marked as required are present in the parameters
   * list.
   * <p>
   * It also does various sanity checks for broken Schemas, for example fields must
   * not be private, and since input fields get filled here they must not be final.
   * @param parms Properties map of parameter values
   * @return this
   * @throws H2OIllegalArgumentException for bad parameters
   */
  public S fillFromParms(Properties parms) {
    // Get passed-in fields, assign into Schema
    Class thisSchemaClass = this.getClass();

    Map<String, Field> fields = new HashMap<>();
    Field current = null; // declare here so we can print in catch{}
    try {
      Class clz = getClass();
      do {
        Field[] some_fields = clz.getDeclaredFields();

        for (Field f : some_fields) {
          current = f;
          if (null == fields.get(f.getName()))
            fields.put(f.getName(), f);
        }

        clz = clz.getSuperclass();
      } while (Iced.class.isAssignableFrom(clz.getSuperclass()));
    }
    catch (SecurityException e) {
        throw H2O.fail("Exception accessing field: " + current + " in class: " + this.getClass() + ": " + e);
    }

    for( String key : parms.stringPropertyNames() ) {
      try {
        Field f = fields.get(key); // No such field error, if parm is junk

        if (null == f) {
          throw new H2OIllegalArgumentException("Unknown parameter: " + key, "Unknown parameter in fillFromParms: " + key + " for class: " + this.getClass().toString());
        }

        int mods = f.getModifiers();
        if( Modifier.isTransient(mods) || Modifier.isStatic(mods) ) {
          // Attempting to set a transient or static; treat same as junk fieldname
          throw new H2OIllegalArgumentException(
                  "Bad parameter for field: " + key + " for class: " + this.getClass().toString(),
                  "Bad parameter definition for field: " + key + " in fillFromParms for class: " + this.getClass().toString() + " (field was declared static or transient)");
        }
        // Only support a single annotation which is an API, and is required
        API api = (API)f.getAnnotations()[0];
        // Must have one of these set to be an input field
        if( api.direction() == API.Direction.OUTPUT ) {
          throw new H2OIllegalArgumentException(
                  "Attempting to set output field: " + key + " for class: " + this.getClass().toString(),
                  "Attempting to set output field: " + key + " in fillFromParms for class: " + this.getClass().toString() + " (field was annotated as API.Direction.OUTPUT)");
        }
        // Parse value and set the field
        setField(this, f, key, parms.getProperty(key), api.required(), thisSchemaClass);
      } catch( ArrayIndexOutOfBoundsException aioobe ) {
        // Come here if missing annotation
        throw H2O.fail("Broken internal schema; missing API annotation for field: " + key);
      } catch( IllegalAccessException iae ) {
        // Come here if field is final or private
        throw H2O.fail("Broken internal schema; field cannot be private nor final: " + key);
      }
    }
    // Here every thing in 'parms' was set into some field - so we have already
    // checked for unknown or extra parms.

    // Confirm required fields are set
    for( Field f : fields.values() ) {
      int mods = f.getModifiers();
      if( Modifier.isTransient(mods) || Modifier.isStatic(mods) )
        continue;             // Ignore transient & static
      try {
        API api = (API) f.getAnnotations()[0]; // TODO: is there a more specific way we can do this?
        if (api.required()) {
          if (parms.getProperty(f.getName()) == null) {
            IcedHashMap.IcedHashMapStringObject values = new IcedHashMap.IcedHashMapStringObject();
            values.put("schema", this.getClass().getSimpleName());
            values.put("argument", f.getName());
            throw new H2OIllegalArgumentException("Required field " + f.getName() + " not specified",
                    "Required field " + f.getName() + " not specified for schema class: " + this.getClass(),
                    values);
          }
        }
      }
      catch (ArrayIndexOutOfBoundsException e) {
        throw H2O.fail("Missing annotation for API field: " + f.getName());
      }
    }
    return (S) this;
  }

  /**
   * Safe method to set the field on given schema object
   * @param o  schema object to modify
   * @param f  field to modify
   * @param key  name of field to modify
   * @param value  string-based representation of value to set
   * @param required  is field required by API
   * @param thisSchemaClass  class of schema handling this (can be null)
   * @throws IllegalAccessException
   */
  public static <T extends Schema>  void setField(T o, Field f, String key, String value, boolean required, Class thisSchemaClass) throws IllegalAccessException {
    // Primitive parse by field type
    Object parse_result = parse(key, value, f.getType(), required, thisSchemaClass);
    if (parse_result != null && f.getType().isArray() && parse_result.getClass().isArray() && (f.getType().getComponentType() != parse_result.getClass().getComponentType())) {
      // We have to conform an array of primitives.  There's got to be a better way. . .
      if (parse_result.getClass().getComponentType() == int.class && f.getType().getComponentType() == Integer.class) {
        int[] from = (int[])parse_result;
        Integer[] copy = new Integer[from.length];
        for (int i = 0; i < from.length; i++)
          copy[i] = from[i];
        f.set(o, copy);
      } else if (parse_result.getClass().getComponentType() == Integer.class && f.getType().getComponentType() == int.class) {
        Integer[] from = (Integer[])parse_result;
        int[] copy = new int[from.length];
        for (int i = 0; i < from.length; i++)
          copy[i] = from[i];
        f.set(o, copy);
      } else if (parse_result.getClass().getComponentType() == Double.class && f.getType().getComponentType() == double.class) {
        Double[] from = (Double[])parse_result;
        double[] copy = new double[from.length];
        for (int i = 0; i < from.length; i++)
          copy[i] = from[i];
        f.set(o, copy);
      } else if (parse_result.getClass().getComponentType() == Float.class && f.getType().getComponentType() == float.class) {
        Float[] from = (Float[])parse_result;
        float[] copy = new float[from.length];
        for (int i = 0; i < from.length; i++)
          copy[i] = from[i];
        f.set(o, copy);
      } else {
        throw H2O.fail("Don't know how to cast an array of: " + parse_result.getClass().getComponentType() + " to an array of: " + f.getType().getComponentType());
      }
    } else {
      f.set(o, parse_result);
    }
  }

  // URL parameter parse
<<<<<<< HEAD
  private <E> Object parse( String field_name, String s, Class fclz, boolean required ) {
=======
  static <E> Object parse(String field_name, String s, Class fclz, boolean required, Class schemaClass) {
>>>>>>> ac26cf2d
    try {
      if (fclz.equals(String.class)) return s; // Strings already the right primitive type
      if (fclz.equals(int.class)) return parseInteger(s, int.class);
      if (fclz.equals(long.class)) return parseInteger(s, long.class);
      if (fclz.equals(short.class)) return parseInteger(s, short.class);
      if (fclz.equals(boolean.class)) return Boolean.valueOf(s); // TODO: loosen up so 1/0 work?
      if (fclz.equals(byte.class)) return parseInteger(s, byte.class);
      if (fclz.equals(double.class)) return Double.valueOf(s);
      if (fclz.equals(float.class)) return Float.valueOf(s);
    } catch (NumberFormatException ne) {
<<<<<<< HEAD
      String msg = "Illegal argument for field: " + field_name + " of schema: " + this.getClass().getSimpleName() + ": cannot convert \"" + s + "\" to type " + fclz.getSimpleName();
=======
      String msg = "Illegal argument for field: " + field_name + " of schema: " +  schemaClass.getSimpleName() + ": cannot convert \"" + s + "\" to type " + fclz.getSimpleName();
>>>>>>> ac26cf2d
      throw new H2OIllegalArgumentException(msg);
    }
    if (fclz.isArray()) {      // An array?
      if (s.equals("null") || s.length() == 0) return null;
      read(s, 0, '[', fclz);
      read(s, s.length() - 1, ']', fclz);

      String inside = s.substring(1, s.length() - 1).trim();
      String[] splits; // "".split(",") => {""} so handle the empty case explicitly
      if (inside.length() == 0)
        splits = new String[]{};
      else
        splits = splitArgs(inside);
      Class<E> afclz = (Class<E>) fclz.getComponentType();
      E[] a = null;
      // Can't cast an int[] to an Object[].  Sigh.
      if (afclz == int.class) { // TODO: other primitive types. . .
        a = (E[]) Array.newInstance(Integer.class, splits.length);
      } else if (afclz == double.class) {
        a = (E[]) Array.newInstance(Double.class, splits.length);
      } else if (afclz == float.class) {
        a = (E[]) Array.newInstance(Float.class, splits.length);
      } else {
        // Fails with primitive classes; need the wrapper class.  Thanks, Java.
        a = (E[]) Array.newInstance(afclz, splits.length);
      }

      for (int i = 0; i < splits.length; i++) {
        if (String.class == afclz || KeyV3.class.isAssignableFrom(afclz)) {
          // strip quotes off string values inside array
          String stripped = splits[i].trim();

          if ("null".equals(stripped)) {
            a[i] = null;
          } else if (!stripped.startsWith("\"") || !stripped.endsWith("\"")) {
<<<<<<< HEAD
            String msg = "Illegal argument for field: " + field_name + " of schema: " + this.getClass().getSimpleName() + ": string and key arrays' values must be double quoted, but the client sent: " + stripped;

=======
            String msg = "Illegal argument for field: " + field_name + " of schema: " + schemaClass.getSimpleName() + ": string and key arrays' values must be double quoted, but the client sent: " + stripped;
>>>>>>> ac26cf2d
            IcedHashMap.IcedHashMapStringObject values = new IcedHashMap.IcedHashMapStringObject();
            values.put("function", fclz.getSimpleName() + ".fillFromParms()");
            values.put("argument", field_name);
            values.put("value", stripped);

            throw new H2OIllegalArgumentException(msg, msg, values);
          }

          stripped = stripped.substring(1, stripped.length() - 1);
          a[i] = (E) parse(field_name, stripped, afclz, required, schemaClass);
        } else {
          a[i] = (E) parse(field_name, splits[i].trim(), afclz, required, schemaClass);
        }
      }
      return a;
    }

    if (fclz.equals(Key.class))
      if ((s == null || s.length() == 0) && required) throw new H2OKeyNotFoundArgumentException(field_name, s);
      else if (!required && (s == null || s.length() == 0)) return null;
      else
        return Key.make(s.startsWith("\"") ? s.substring(1, s.length() - 1) : s); // If the key name is in an array we need to trim surrounding quotes.

    if (KeyV3.class.isAssignableFrom(fclz)) {
      if ((s == null || s.length() == 0) && required) throw new H2OKeyNotFoundArgumentException(field_name, s);
      if (!required && (s == null || s.length() == 0)) return null;

      return KeyV3.make(fclz, Key.make(s.startsWith("\"") ? s.substring(1, s.length() - 1) : s)); // If the key name is in an array we need to trim surrounding quotes.
    }

    if (Enum.class.isAssignableFrom(fclz))
      return Enum.valueOf(fclz, s); // TODO: try/catch needed!

    // TODO: these can be refactored into a single case using the facilities in Schema:
    if (FrameV3.class.isAssignableFrom(fclz)) {
      if ((s == null || s.length() == 0) && required) throw new H2OKeyNotFoundArgumentException(field_name, s);
      else if (!required && (s == null || s.length() == 0)) return null;
      else {
        Value v = DKV.get(s);
        if (null == v) return null; // not required
        if (!v.isFrame()) throw H2OIllegalArgumentException.wrongKeyType(field_name, s, "Frame", v.get().getClass());
        return new FrameV3((Frame) v.get()); // TODO: version!
      }
    }

    if (JobV3.class.isAssignableFrom(fclz)) {
      if ((s == null || s.length() == 0) && required) throw new H2OKeyNotFoundArgumentException(s);
      else if (!required && (s == null || s.length() == 0)) return null;
      else {
        Value v = DKV.get(s);
        if (null == v) return null; // not required
        if (!v.isJob()) throw H2OIllegalArgumentException.wrongKeyType(field_name, s, "Job", v.get().getClass());
        return new JobV3().fillFromImpl((Job) v.get()); // TODO: version!
      }
    }

    // TODO: for now handle the case where we're only passing the name through; later we need to handle the case
    // where the frame name is also specified.
    if (FrameV3.ColSpecifierV3.class.isAssignableFrom(fclz)) {
      return new FrameV3.ColSpecifierV3(s);
    }

    if (ModelSchema.class.isAssignableFrom(fclz))
      throw H2O.fail("Can't yet take ModelSchema as input.");
    /*
      if( (s==null || s.length()==0) && required ) throw new IllegalArgumentException("Missing key");
      else if (!required && (s == null || s.length() == 0)) return null;
      else {
      Value v = DKV.get(s);
      if (null == v) return null; // not required
      if (! v.isModel()) throw new IllegalArgumentException("Model argument points to a non-model object.");
      return v.get();
      }
    */
    throw H2O.fail("Unimplemented schema fill from " + fclz.getSimpleName());
  } // parse()

  /**
   * Helper functions for parse()
   **/

  /**
   * Parses a string into an integer data type specified by parameter return_type. Accepts any format that
   * is accepted by java's BigDecimal class.
   *  - Throws a NumberFormatException if the evaluated string is not an integer or if the value is too large to
   *    be stored into return_type without overflow.
   *  - Throws an IllegalAgumentException if return_type is not an integer data type.
   **/
<<<<<<< HEAD
  private <T> T parseInteger(String s, Class<T> return_type) {
=======
  static private <T> T parseInteger(String s, Class<T> return_type) {
>>>>>>> ac26cf2d
    try {
      java.math.BigDecimal num = new java.math.BigDecimal(s);
      T result = (T) num.getClass().getDeclaredMethod(return_type.getSimpleName() + "ValueExact", new Class[0]).invoke(num);
      return result;
    } catch (InvocationTargetException ite) {
      throw new NumberFormatException("The expression's numeric value is out of the range of type " + return_type.getSimpleName());
    } catch (NoSuchMethodException nsme) {
      throw new IllegalArgumentException(return_type.getSimpleName() + " is not an integer data type");
    } catch (IllegalAccessException iae) {
      throw H2O.fail("Cannot parse expression as " + return_type.getSimpleName() + " (Illegal Access)");
    }
  }
  
<<<<<<< HEAD
  private int read( String s, int x, char c, Class fclz ) {
=======
  static private int read( String s, int x, char c, Class fclz ) {
>>>>>>> ac26cf2d
    if( peek(s,x,c) ) return x+1;
    throw new IllegalArgumentException("Expected '"+c+"' while reading a "+fclz.getSimpleName()+", but found "+s);
  }
  static private boolean peek( String s, int x, char c ) { return x < s.length() && s.charAt(x) == c; }

  // Splits on commas, but ignores commas in double quotes.  Required
  // since using a regex blow the stack on long column counts
  // TODO: detect and complain about malformed JSON
  private static String[] splitArgs(String argStr) {
    StringBuffer sb = new StringBuffer (argStr);
    StringBuffer arg = new StringBuffer ();
    List<String> splitArgList = new ArrayList<String> ();
    boolean inDoubleQuotes = false;

    for (int i=0; i < sb.length(); i++) {
      if (sb.charAt (i) == '"' && !inDoubleQuotes) {
        inDoubleQuotes = true;
        arg.append(sb.charAt(i));
      } else if (sb.charAt(i) == '"' && inDoubleQuotes) {
        inDoubleQuotes = false;
        arg.append(sb.charAt(i));
      } else if (sb.charAt(i) == ',' && !inDoubleQuotes) {
        splitArgList.add(arg.toString());
        // clear the field for next word
        arg.setLength(0);
      } else {
        arg.append(sb.charAt(i));
      }
    }
    if (arg.length() > 0)
      splitArgList.add(arg.toString());

    return splitArgList.toArray(new String[splitArgList.size()]);
  }

  private static boolean schemas_registered = false;
  /**
   * Find all schemas using reflection and register them.
   */
  synchronized static public void registerAllSchemasIfNecessary() {
    if (schemas_registered) return;
    // if (!Paxos._cloudLocked) return; // TODO: It's never getting locked. . . :-(

    long before = System.currentTimeMillis();

    // Microhack to effect Schema.register(Schema.class), which is
    // normally not allowed because it has no version:
    new Schema();

    String[] packages = new String[] { "water", "hex", /* Disallow schemas whose parent is in another package because it takes ~4s to do the getSubTypesOf call: "" */};

    // For some reason when we're run under Hadoop Reflections is failing to find some of the classes unless we're extremely explicit here:
    Class<? extends Schema> clzs[] = new Class[] { Schema.class, ModelBuilderSchema.class, ModelSchema.class, ModelOutputSchema.class, ModelParametersSchema.class };

    for (String pkg :  packages) {
      Reflections reflections = new Reflections(pkg);

      for (Class<? extends Schema> clz : clzs) {
        // NOTE: Reflections sees ModelOutputSchema but not ModelSchema. Another bug to work around:
        Log.debug("Registering: " + clz.toString() + " in package: " + pkg);
        if (!Modifier.isAbstract(clz.getModifiers()))
          Schema.register(clz);

        // Register the subclasses:
        Log.debug("Registering subclasses of: " + clz.toString() + " in package: " + pkg);
        for (Class<? extends Schema> schema_class : reflections.getSubTypesOf(clz))
          if (!Modifier.isAbstract(schema_class.getModifiers()))
            Schema.register(schema_class);
      }
    }

    schemas_registered = true;
    Log.info("Registered: " + Schema.schemas().size() + " schemas in: " + (System.currentTimeMillis() - before) + "mS");
  }

  /**
   * Return an immutable Map of all the schemas: schema_name -> schema Class.
   */
  protected static Map<String, Class<? extends Schema>> schemas() {
    return Collections.unmodifiableMap(new HashMap<>(schemas));
  }

  /**
   * For a given version and Iced class return the appropriate Schema class, if any.f
   * @see #schemaClass(int, java.lang.String)
   */
  protected static Class<? extends Schema> schemaClass(int version, Class<? extends Iced> impl_class) {
    return schemaClass(version, impl_class.getSimpleName());
  }

  /**
   * For a given version and type (Iced class simpleName) return the appropriate Schema
   * class, if any.
   * <p>
   * If a higher version is asked for than is available (e.g., if the highest version of
   * Frame is FrameV2 and the client asks for the schema for (Frame, 17) then FrameV2 will
   * be returned.  This compatibility lookup is cached.
   */
  private static Class<? extends Schema> schemaClass(int version, String type) {
    if (version < 1) return null;

    Class<? extends Schema> clz = iced_to_schema.get(new Pair(type, version));

    if (null != clz) return clz; // found!

    clz = schemaClass(version - 1, type);

    if (null != clz) iced_to_schema.put(new Pair(type, version), clz); // found a lower-numbered schema: cache
    return clz;
  }

  /**
   * For a given version and Iced object return an appropriate Schema instance, if any.
   * @see #schema(int, java.lang.String)
   */
  public static Schema schema(int version, Iced impl) {
    return schema(version, impl.getClass().getSimpleName());
  }

  /**
   * For a given version and Iced class return an appropriate Schema instance, if any.
   * @throws H2OIllegalArgumentException if Class.newInstance() throws
   * @see #schema(int, java.lang.String)
   */
  public static Schema schema(int version, Class<? extends Iced> impl_class) {
    return schema(version, impl_class.getSimpleName());
  }

  // FIXME: can be parameterized by type: public static <T extends Schema> T newInstance(Class<T> clz)
  public static <T extends Schema> T newInstance(Class<T> clz) {
    T s = null;
    try {
      s = clz.newInstance();
    }
    catch (Exception e) {
      throw new H2OIllegalArgumentException("Failed to instantiate schema of class: " + clz.getCanonicalName() + ", cause: " + e);
    }
    return s;
  }

  /**
   * For a given version and type (Iced class simpleName) return an appropriate new Schema
   * object, if any.
   * <p>
   * If a higher version is asked for than is available (e.g., if the highest version of
   * Frame is FrameV2 and the client asks for the schema for (Frame, 17) then an instance
   * of FrameV2 will be returned.  This compatibility lookup is cached.
   * @throws H2ONotFoundArgumentException if an appropriate schema is not found
   */
  private static Schema schema(int version, String type) {
    Class<? extends Schema> clz = schemaClass(version, type);
    if (null == clz)
      clz = schemaClass(Schema.getExperimentalVersion(), type);

    if (null == clz)
      throw new H2ONotFoundArgumentException("Failed to find schema for version: " + version + " and type: " + type,
                                             "Failed to find schema for version: " + version + " and type: " + type);
    return Schema.newInstance(clz);
  }

  /**
   * For a given schema_name (e.g., "FrameV2") return an appropriate new schema object (e.g., a water.api.Framev2).
   * @throws H2ONotFoundArgumentException if an appropriate schema is not found
   */
  protected static Schema newInstance(String schema_name) {
    Class<? extends Schema> clz = schemas.get(schema_name);
    if (null == clz) throw new H2ONotFoundArgumentException("Failed to find schema for schema_name: " + schema_name,
                                                            "Failed to find schema for schema_name: " + schema_name);
    return Schema.newInstance(clz);
  }

  /**
   * Generate Markdown documentation for this Schema possibly including only the input or output fields.
   * @throws H2ONotFoundArgumentException if reflection on a field fails
   */
  public StringBuffer markdown(StringBuffer appendToMe, boolean include_input_fields, boolean include_output_fields) {
    return markdown(new SchemaMetadata(this), appendToMe, include_input_fields, include_output_fields);
  }

  /**
   * Append Markdown documentation for another Schema, given we already have the metadata constructed.
   * @throws H2ONotFoundArgumentException if reflection on a field fails
   */
  public StringBuffer markdown(SchemaMetadata meta, StringBuffer appendToMe) {
    return markdown(meta, appendToMe, true, true);
  }

  /**
   * Generate Markdown documentation for this Schema, given we already have the metadata constructed.
   * @throws H2ONotFoundArgumentException if reflection on a field fails
   */
  public StringBuffer markdown(SchemaMetadata meta , StringBuffer appendToMe, boolean include_input_fields, boolean include_output_fields) {
    MarkdownBuilder builder = new MarkdownBuilder();

    builder.comment("Preview with http://jbt.github.io/markdown-editor");
    builder.heading1("schema ", this.getClass().getSimpleName());
    builder.hline();
    // builder.paragraph(metadata.summary);

    // TODO: refactor with Route.markdown():

    // fields
    boolean first; // don't print the table at all if there are no rows

    try {
      if (include_input_fields) {
        first = true;
        builder.heading2("input fields");

        for (SchemaMetadata.FieldMetadata field_meta : meta.fields) {
          if (field_meta.direction == API.Direction.INPUT || field_meta.direction == API.Direction.INOUT) {
            if (first) {
              builder.tableHeader("name", "required?", "level", "type", "schema?", "schema", "default", "description", "values", "is member of frames", "is mutually exclusive with");
              first = false;
            }
            builder.tableRow(
                    field_meta.name,
                    String.valueOf(field_meta.required),
                    field_meta.level.name(),
                    field_meta.type,
                    String.valueOf(field_meta.is_schema),
                    field_meta.is_schema ? field_meta.schema_name : "", (null == field_meta.value ? "(null)" : field_meta.value.toString()), // Something better for toString()?
                    field_meta.help,
                    (field_meta.values == null || field_meta.values.length == 0 ? "" : Arrays.toString(field_meta.values)),
                    (field_meta.is_member_of_frames == null ? "[]" : Arrays.toString(field_meta.is_member_of_frames)),
                    (field_meta.is_mutually_exclusive_with == null ? "[]" : Arrays.toString(field_meta.is_mutually_exclusive_with))
            );
          }
        }
        if (first)
          builder.paragraph("(none)");
      }

      if (include_output_fields) {
        first = true;
        builder.heading2("output fields");
        for (SchemaMetadata.FieldMetadata field_meta : meta.fields) {
          if (field_meta.direction == API.Direction.OUTPUT || field_meta.direction == API.Direction.INOUT) {
            if (first) {
              builder.tableHeader("name", "type", "schema?", "schema", "default", "description", "values", "is member of frames", "is mutually exclusive with");
              first = false;
            }
            builder.tableRow(
                    field_meta.name,
                    field_meta.type,
                    String.valueOf(field_meta.is_schema),
                    field_meta.is_schema ? field_meta.schema_name : "",
                    (null == field_meta.value ? "(null)" : field_meta.value.toString()), // something better than toString()?
                    field_meta.help,
                    (field_meta.values == null || field_meta.values.length == 0 ? "" : Arrays.toString(field_meta.values)),
                    (field_meta.is_member_of_frames == null ? "[]" : Arrays.toString(field_meta.is_member_of_frames)),
                    (field_meta.is_mutually_exclusive_with == null ? "[]" : Arrays.toString(field_meta.is_mutually_exclusive_with)));
          }
        }
        if (first)
          builder.paragraph("(none)");
      }

      // TODO: render examples and other stuff, if it's passed in
    }
    catch (Exception e) {
      IcedHashMap.IcedHashMapStringObject values = new IcedHashMap.IcedHashMapStringObject();
      values.put("schema", this);
      // TODO: This isn't quite the right exception type:
      throw new H2OIllegalArgumentException("Caught exception using reflection on schema: " + this,
                                            "Caught exception using reflection on schema: " + this + ": " + e,
                                            values);
    }

    if (null != appendToMe)
      appendToMe.append(builder.stringBuffer());

    return builder.stringBuffer();
  } // markdown()

}<|MERGE_RESOLUTION|>--- conflicted
+++ resolved
@@ -613,11 +613,7 @@
   }
 
   // URL parameter parse
-<<<<<<< HEAD
-  private <E> Object parse( String field_name, String s, Class fclz, boolean required ) {
-=======
   static <E> Object parse(String field_name, String s, Class fclz, boolean required, Class schemaClass) {
->>>>>>> ac26cf2d
     try {
       if (fclz.equals(String.class)) return s; // Strings already the right primitive type
       if (fclz.equals(int.class)) return parseInteger(s, int.class);
@@ -628,11 +624,7 @@
       if (fclz.equals(double.class)) return Double.valueOf(s);
       if (fclz.equals(float.class)) return Float.valueOf(s);
     } catch (NumberFormatException ne) {
-<<<<<<< HEAD
-      String msg = "Illegal argument for field: " + field_name + " of schema: " + this.getClass().getSimpleName() + ": cannot convert \"" + s + "\" to type " + fclz.getSimpleName();
-=======
       String msg = "Illegal argument for field: " + field_name + " of schema: " +  schemaClass.getSimpleName() + ": cannot convert \"" + s + "\" to type " + fclz.getSimpleName();
->>>>>>> ac26cf2d
       throw new H2OIllegalArgumentException(msg);
     }
     if (fclz.isArray()) {      // An array?
@@ -668,12 +660,7 @@
           if ("null".equals(stripped)) {
             a[i] = null;
           } else if (!stripped.startsWith("\"") || !stripped.endsWith("\"")) {
-<<<<<<< HEAD
-            String msg = "Illegal argument for field: " + field_name + " of schema: " + this.getClass().getSimpleName() + ": string and key arrays' values must be double quoted, but the client sent: " + stripped;
-
-=======
             String msg = "Illegal argument for field: " + field_name + " of schema: " + schemaClass.getSimpleName() + ": string and key arrays' values must be double quoted, but the client sent: " + stripped;
->>>>>>> ac26cf2d
             IcedHashMap.IcedHashMapStringObject values = new IcedHashMap.IcedHashMapStringObject();
             values.put("function", fclz.getSimpleName() + ".fillFromParms()");
             values.put("argument", field_name);
@@ -762,11 +749,7 @@
    *    be stored into return_type without overflow.
    *  - Throws an IllegalAgumentException if return_type is not an integer data type.
    **/
-<<<<<<< HEAD
-  private <T> T parseInteger(String s, Class<T> return_type) {
-=======
   static private <T> T parseInteger(String s, Class<T> return_type) {
->>>>>>> ac26cf2d
     try {
       java.math.BigDecimal num = new java.math.BigDecimal(s);
       T result = (T) num.getClass().getDeclaredMethod(return_type.getSimpleName() + "ValueExact", new Class[0]).invoke(num);
@@ -780,11 +763,7 @@
     }
   }
   
-<<<<<<< HEAD
-  private int read( String s, int x, char c, Class fclz ) {
-=======
   static private int read( String s, int x, char c, Class fclz ) {
->>>>>>> ac26cf2d
     if( peek(s,x,c) ) return x+1;
     throw new IllegalArgumentException("Expected '"+c+"' while reading a "+fclz.getSimpleName()+", but found "+s);
   }
