--- conflicted
+++ resolved
@@ -20,22 +20,14 @@
 #' @param ntrees A nonnegative integer that determines the number of trees to grow.
 #' @param max_depth Maximum depth to grow the tree.
 #' @param min_rows Minimum number of rows to assign to teminal nodes.
-<<<<<<< HEAD
 #' @param learn_rate An \code{integer} from \code{0.0} to \code{1.0}
 #' @param nbins For numerical columns (real/int), build a histogram of this many bins, then split at the best point.
 #' @param nbins_top_level For numerical columns (real/int), build a histogram of (at least) this many bins at the root
 #'        level, then decrease by factor of two per level.
 #' @param nbins_cats For categorical columns (enum), build a histogram of this many bins, then split at the best point.
 #'        Higher values can lead to more overfitting.
-#' @param validation_frame An Frame object indicating the validation dataset used to contruct the
-#'        confusion matrix. If left blank, this defaults to the training data when \code{nfolds = 0}
-=======
-#' @param learn_rate An \code{integer} from \code{0.0} to \code{1.0}.
-#' @param nbins For numerical columns (real/int), build a histogram of this many bins, then split at the best point
-#' @param nbins_cats For categorical columns (enum), build a histogram of this many bins, then split at the best point. Higher values can lead to more overfitting.
 #' @param validation_frame An H2O Frame object indicating the validation dataset used to contruct the
 #'        confusion matrix. Defaults to NULL.  If left as NULL, this defaults to the training data when \code{nfolds = 0}.
->>>>>>> 46304e65
 #' @param balance_classes logical, indicates whether or not to balance training data class
 #'        counts via over/under-sampling (for imbalanced data).
 #' @param max_after_balance_size Maximum relative size of the training data after balancing class counts (can be less
@@ -51,7 +43,6 @@
 #' @param score_each_iteration Attempts to score each tree.
 #' @param offset_column Specify the offset column.
 #' @param weights_column Specify the weights column.
-#' @param ... extra arguments to pass on (currently no implemented)
 #' @seealso \code{\link{predict.H2OModel}} for prediction.
 #' @examples
 #' library(h2o)
@@ -95,18 +86,7 @@
   .gbm.map <- c("x" = "ignored_columns",
                 "y" = "response_column")
 
-<<<<<<< HEAD
-  # Training_frame may be a key or an Frame object
-=======
-  # Pass over ellipse parameters
-  do_future <- FALSE
-  if (length(list(...)) > 0) {
-    dots <- list(...) #.model.ellipses( list(...))
-    if( !is.null(dots$future) ) do_future <- TRUE
-  }
-
   # Training_frame may be a key or an H2O Frame object
->>>>>>> 46304e65
   if (!is.Frame(training_frame))
     tryCatch(training_frame <- h2o.getFrame(training_frame),
              error = function(err) {
