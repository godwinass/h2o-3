#`
#` Data Export
#`
#` Export data to local disk or HDFS.
#` Save models to local disk or HDFS.

#' Export an H2O Data Frame to a File
#'
#' Exports an \linkS4class{H2OFrame} (which can be either VA or FV) to a file.
#' This file may be on the H2O instace's local filesystem, or to HDFS (preface
#' the path with hdfs://) or to S3N (preface the path with s3n://).
#'
#' In the case of existing files \code{forse = TRUE} will overwrite the file.
#' Otherwise, the operation will fail.
#'
#' @param data An \linkS4class{H2OFrame} data frame.
#' @param path The path to write the file to. Must include the directory and
#'        filename. May be prefaced with hdfs:// or s3n://. Each row of data
#'        appears as line of the file.
#' @param force logical, indicates how to deal with files that already exist.
#' @examples
#'\dontrun{
#' library(h2o)
#' localH2O <- h2o.init()
#' irisPath <- system.file("extdata", "iris.csv", package = "h2o")
#' iris.hex <- h2o.uploadFile(localH2O, path = irisPath)
#'
#' # These aren't real paths
#' # h2o.exportFile(iris.hex, path = "/path/on/h2o/server/filesystem/iris.csv")
#' # h2o.exportFile(iris.hex, path = "hdfs://path/in/hdfs/iris.csv")
#' # h2o.exportFile(iris.hex, path = "s3n://path/in/s3/iris.csv")
#' }
#' @export
h2o.exportFile <- function(data, path, force = FALSE) {
  if (!is(data, "H2OFrame"))
    stop("`data` must be an H2OFrame object")

  if(!is.character(path) || length(path) != 1L || is.na(path) || !nzchar(path))
    stop("`path` must be a non-empty character string")

  if(!is.logical(force) || length(force) != 1L || is.na(force))
    stop("`force` must be TRUE or FALSE")

<<<<<<< HEAD
  res <- .h2o.__remoteSend(data@conn, .h2o.__EXPORT_FILES(data,path,force), method="POST")
=======
  res <- .h2o.__remoteSend(data@conn, .h2o.__EXPORT_FILES(data,path,force))
>>>>>>> edb9e587
  .h2o.__waitOnJob(data@conn, res$job$key$name)
}

#'
#' Export a H2OFrame to HDFS
#'
#' Exports an \linkS4class{H2OFrame} to HDFS.
#'
#' @param data an \linkS4class{H2OFrame} class object.
#' @param path The path to write the data to. Must include the driectory and
#'        filename.
#' @param force logical, indicates how to deal with files that already exist.
#' @export
h2o.exportHDFS <- function(data,path,force=FALSE) { h2o.exportFile(data,path,force) }

#' Download H2O Data to Disk
#'
#' Download an H2O data set to a CSV file on the local disk
#'
#' @section Warning: Files located on the H2O server may be very large! Make
#'        sure you have enough hard drive psace to accomoadet the entire file.
#' @param data an \linkS4class{H2OFrame} object to be downloaded.
#' @param filename A string indicating the name that the CSV file should be
#'        should be saved to.
#' @examples
#' \dontrun{
#' library(h2o)
#' localH2O <- h2o.init()
#' irisPath <- system.file("extdata", "iris_wheader.csv", package = "h2o")
#' iris.hex <- h2o.uploadFile(localH2O, path = irisPath)
#'
#' myFile <- paste(getwd(), "my_iris_file.csv", sep = .Platform$file.sep)
#' h2o.downloadCSV(iris.hex, myFile)
#' file.info(myFile)
#' file.remove(myFile)
#' }
#' @export
h2o.downloadCSV <- function(data, filename) {
  if (!is(data, "H2OFrame"))
    stop("`data` must be an H2OFrame object")

  str <- paste0('http://', data@conn@ip, ':', data@conn@port, '/3/DownloadDataset?frame_id=', data@frame_id)
  has_wget <- nzchar(Sys.which('wget'))
  has_curl <- nzchar(Sys.which('curl'))
  if(!(has_wget || has_curl))
    stop("could not find wget or curl in system environment")

  if(has_wget){
    cmd <- "wget"
    args <- paste("-O", filename, str)
  } else {
    cmd <- "curl"
    args <- paste("-o", filename, str)
  }
  cat("cmd:", cmd, "\n")
  cat("args:", args, "\n")
  val <- system2(cmd, args, wait = TRUE)
  if(val != 0L)
    cat("Bad return val", val, "\n")
}

# ------------------- Save H2O Model to Disk ----------------------------------------------------
#'
#' Save an H2O Model Object to Disk
#'
#' Save an \linkS4class{H2OModel} to disk.
#'
#' In the case of existing files \code{force = TRUE} will overwrite the file.
#' Otherwise, the operation will fail.
#'
#' @param object an \linkS4class{H2OModel} object.
#' @param dir string indicating the directory the model will be written to.
#' @param name string name of the file.
#' @param filename the full path to the file.
#' @param force logical, indicates how to deal with files that already exist.
#' @seealso \code{\link{h2o.loadModel}} for loading a model to H2O from disk
#' @examples
#' \dontrun{
#' # library(h2o)
#' # localH2O <- h2o.init()
#' # prostate.hex <- h2o.importFile(localH2O, path = paste("https://raw.github.com",
#' #   "h2oai/h2o-2/master/smalldata/logreg/prostate.csv", sep = "/"),
#' #   destination_frame = "prostate.hex")
#' # prostate.glm <- h2o.glm(y = "CAPSULE", x = c("AGE","RACE","PSA","DCAPS"),
#' #   training_frame = prostate.hex, family = "binomial", alpha = 0.5)
#' # h2o.saveModel(object = prostate.glm, dir = "/Users/UserName/Desktop", save_cv = TRUE,
#' # force = TRUE)
#' }
#' @export
h2o.saveModel <- function(object, dir="", name="", filename="", force=FALSE) {
  if(!is(object, "H2OModel"))
    stop("`object` must be an H2OModel object")

  if(!is.character(dir) || length(dir) != 1L || is.na(dir))
    stop("`dir` must be a character string")

  if(!is.character(name) || length(name) != 1L || is.na(name))
    stop("`name` must be a character string")
  else if(!nzchar(name))
    name <- object@model_id

  if(!is.character(filename) || length(filename) != 1L || is.na(filename))
    stop("`filename` must be a character string")

  if(!is.logical(force) || length(force) != 1L || is.na(force))
    stop("`force` must be TRUE or FALSE")
  force <- as.integer(force)

  if(nzchar(filename))
    path <- filename
  else
    path <- file.path(dir, name)

  res <- .h2o.__remoteSend(object@conn, .h2o.__SAVE_MODEL(object@model_id), h2oRestApiVersion = 99, dir=path, force=force)

  # return the path
  res$dir
}
<|MERGE_RESOLUTION|>--- conflicted
+++ resolved
@@ -40,12 +40,7 @@
 
   if(!is.logical(force) || length(force) != 1L || is.na(force))
     stop("`force` must be TRUE or FALSE")
-
-<<<<<<< HEAD
   res <- .h2o.__remoteSend(data@conn, .h2o.__EXPORT_FILES(data,path,force), method="POST")
-=======
-  res <- .h2o.__remoteSend(data@conn, .h2o.__EXPORT_FILES(data,path,force))
->>>>>>> edb9e587
   .h2o.__waitOnJob(data@conn, res$job$key$name)
 }
 
